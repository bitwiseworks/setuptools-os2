[run]
omit =
	# leading `*/` for pytest-dev/pytest-cov#456
	*/.tox/*
<<<<<<< HEAD
	*/distutils/_vendor/*
=======

	# local
	*/compat/*
>>>>>>> 6909af12
disable_warnings =
	couldnt-parse

[report]
show_missing = True
exclude_also =
	# jaraco/skeleton#97
	@overload
	if TYPE_CHECKING:<|MERGE_RESOLUTION|>--- conflicted
+++ resolved
@@ -2,13 +2,10 @@
 omit =
 	# leading `*/` for pytest-dev/pytest-cov#456
 	*/.tox/*
-<<<<<<< HEAD
-	*/distutils/_vendor/*
-=======
 
 	# local
 	*/compat/*
->>>>>>> 6909af12
+	*/distutils/_vendor/*
 disable_warnings =
 	couldnt-parse
 
