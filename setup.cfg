--- conflicted
+++ resolved
@@ -1,6 +1,6 @@
 [metadata]
 license_files =
-    LICENSE
+	LICENSE
 name = setuptools
 version = 54.1.1
 author = Python Packaging Authority
@@ -14,13 +14,13 @@
 	License :: OSI Approved :: MIT License
 	Programming Language :: Python :: 3
 	Programming Language :: Python :: 3 :: Only
-    Topic :: Software Development :: Libraries :: Python Modules
-    Topic :: System :: Archiving :: Packaging
-    Topic :: System :: Systems Administration
-    Topic :: Utilities
+	Topic :: Software Development :: Libraries :: Python Modules
+	Topic :: System :: Archiving :: Packaging
+	Topic :: System :: Systems Administration
+	Topic :: Utilities
 keywords = CPAN PyPI distutils eggs package management
 project_urls =
-    Documentation = https://setuptools.readthedocs.io/
+	Documentation = https://setuptools.readthedocs.io/
 
 [options]
 packages = find_namespace:
@@ -31,72 +31,56 @@
 
 [options.packages.find]
 exclude =
-<<<<<<< HEAD
-        build*
-        docs*
-        tests*
-        *.tests
-        tools*
-=======
 	build*
 	dist*
 	docs*
 	tests*
->>>>>>> 14312a5b
+	*.tests
+	tools*
 
 [options.extras_require]
 testing =
 	# upstream
-<<<<<<< HEAD
-	pytest >= 3.5, !=3.7.3
+	pytest >= 4.6
 	pytest-checkdocs >= 2.4
-=======
-	pytest >= 4.6
-	pytest-checkdocs >= 1.2.3
->>>>>>> 14312a5b
 	pytest-flake8
 	# python_implementation: workaround for jaraco/skeleton#22
 	pytest-black >= 0.3.7; python_implementation != "PyPy"
 	pytest-cov
-<<<<<<< HEAD
-	pytest-mypy; python_implementation != "PyPy"
-	pytest-enabler >= 1.0.1
-=======
 	# python_implementation: workaround for jaraco/skeleton#22
 	# python_version: workaround for python/typed_ast#156
 	pytest-mypy; python_implementation != "PyPy" and python_version < "3.10"
-	pytest-enabler
->>>>>>> 14312a5b
+	pytest-enabler >= 1.0.1
 
 	# local
-    mock
-    flake8-2020
-    virtualenv>=13.0.0
-    pytest-virtualenv>=1.2.7
-    wheel
-    paver
-    pip>=19.1 # For proper file:// URLs support.
-    jaraco.envs
-    pytest-xdist
-    sphinx
-    jaraco.path>=3.2.0
+	mock
+	flake8-2020
+	virtualenv>=13.0.0
+	pytest-virtualenv>=1.2.7
+	wheel
+	paver
+	pip>=19.1 # For proper file:// URLs support.
+	jaraco.envs
+	pytest-xdist
+	sphinx
+	jaraco.path>=3.2.0
 
 docs =
-    # Keep these in sync with docs/requirements.txt
+	# Keep these in sync with docs/requirements.txt
 	# upstream
 	sphinx
 	jaraco.packaging >= 8.2
 	rst.linker >= 1.9
-    sphinx-inline-tabs
+	sphinx-inline-tabs
 
 	# local
-    pygments-github-lexers==0.0.5
+	pygments-github-lexers==0.0.5
 
 ssl =
-    wincertstore==0.2; sys_platform=='win32'
+	wincertstore==0.2; sys_platform=='win32'
 
 certs =
-    certifi==2016.9.26
+	certifi==2016.9.26
 
 [options.entry_points]
 
