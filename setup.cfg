--- conflicted
+++ resolved
@@ -58,11 +58,8 @@
     pip>=19.1 # For proper file:// URLs support.
     jaraco.envs
     pytest-xdist
-<<<<<<< HEAD
+    sphinx
     jaraco.path>=3.2.0
-=======
-    sphinx
->>>>>>> d31f7f0c
 
 docs =
     # Keep these in sync with docs/requirements.txt
