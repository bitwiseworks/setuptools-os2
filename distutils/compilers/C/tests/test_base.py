import platform
import sysconfig
import textwrap

import pytest

from .. import base

pytestmark = pytest.mark.usefixtures('suppress_path_mangle')


<<<<<<< HEAD
def _make_strs(paths):
    """
    Convert paths to strings for legacy compatibility.
    """
    if sys.version_info >= (3, 8) and platform.system() != "Windows":
        return paths
    return list(map(os.fspath, paths))


=======
>>>>>>> baf62ada
@pytest.fixture
def c_file(tmp_path):
    c_file = tmp_path / 'foo.c'
    gen_headers = ('Python.h',)
    is_windows = platform.system() == "Windows"
    plat_headers = ('windows.h',) * is_windows
    all_headers = gen_headers + plat_headers
    headers = '\n'.join(f'#include <{header}>\n' for header in all_headers)
    payload = (
        textwrap.dedent(
            """
        #headers
        void PyInit_foo(void) {}
        """
        )
        .lstrip()
        .replace('#headers', headers)
    )
    c_file.write_text(payload, encoding='utf-8')
    return c_file


def test_set_include_dirs(c_file):
    """
    Extensions should build even if set_include_dirs is invoked.
    In particular, compiler-specific paths should not be overridden.
    """
    compiler = base.new_compiler()
    python = sysconfig.get_paths()['include']
    compiler.set_include_dirs([python])
    compiler.compile([c_file])

    # do it again, setting include dirs after any initialization
    compiler.set_include_dirs([python])
    compiler.compile([c_file])


def test_has_function_prototype():
    # Issue https://github.com/pypa/setuptools/issues/3648
    # Test prototype-generating behavior.

    compiler = base.new_compiler()

    # Every C implementation should have these.
    assert compiler.has_function('abort')
    assert compiler.has_function('exit')
    with pytest.deprecated_call(match='includes is deprecated'):
        # abort() is a valid expression with the <stdlib.h> prototype.
        assert compiler.has_function('abort', includes=['stdlib.h'])
    with pytest.deprecated_call(match='includes is deprecated'):
        # But exit() is not valid with the actual prototype in scope.
        assert not compiler.has_function('exit', includes=['stdlib.h'])
    # And setuptools_does_not_exist is not declared or defined at all.
    assert not compiler.has_function('setuptools_does_not_exist')
    with pytest.deprecated_call(match='includes is deprecated'):
        assert not compiler.has_function(
            'setuptools_does_not_exist', includes=['stdio.h']
        )


def test_include_dirs_after_multiple_compile_calls(c_file):
    """
    Calling compile multiple times should not change the include dirs
    (regression test for setuptools issue #3591).
    """
    compiler = base.new_compiler()
    python = sysconfig.get_paths()['include']
    compiler.set_include_dirs([python])
    compiler.compile([c_file])
    assert compiler.include_dirs == [python]
    compiler.compile([c_file])
    assert compiler.include_dirs == [python]<|MERGE_RESOLUTION|>--- conflicted
+++ resolved
@@ -9,18 +9,6 @@
 pytestmark = pytest.mark.usefixtures('suppress_path_mangle')
 
 
-<<<<<<< HEAD
-def _make_strs(paths):
-    """
-    Convert paths to strings for legacy compatibility.
-    """
-    if sys.version_info >= (3, 8) and platform.system() != "Windows":
-        return paths
-    return list(map(os.fspath, paths))
-
-
-=======
->>>>>>> baf62ada
 @pytest.fixture
 def c_file(tmp_path):
     c_file = tmp_path / 'foo.c'
