--- conflicted
+++ resolved
@@ -211,39 +211,17 @@
                     self.linker_so
                 )[:]
                 if target_lang == "c++" and self.compiler_cxx:
-<<<<<<< HEAD
-                    # skip over environment variable settings if /usr/bin/env
-                    # is used to set up the linker's environment.
-                    # This is needed on OSX. Note: this assumes that the
-                    # normal and C++ compiler have the same environment
-                    # settings.
-                    i = 0
-                    if os.path.basename(linker[0]) == "env":
-                        i = 1
-                        while '=' in linker[i]:
-                            i += 1
-
-                    if os.path.basename(linker[i]) == 'ld_so_aix':
-                        # AIX platforms prefix the compiler with the ld_so_aix
-                        # script, so we need to adjust our linker index
-                        offset = 1
-                    else:
-                        offset = 0
-
-                    if len(linker) >= len(self.linker_exe) and \
-                            linker[:len(self.linker_exe)] == self.linker_exe:
-                        linker = linker[:(i + offset)] + self.compiler_cxx + \
-                            linker[len(self.linker_exe):]
-                    else:
-                        linker[i+offset] = self.compiler_cxx[i]
-=======
                     env, linker_ne = _split_env(linker)
                     aix, linker_na = _split_aix(linker_ne)
                     _, compiler_cxx_ne = _split_env(self.compiler_cxx)
-
-                    linker_na[0] = compiler_cxx_ne[0]
+                    _, linker_exe_ne = _split_env(self.linker_exe)
+
+                    if len(linker_na) >= len(linker_exe_ne) and \
+                            linker_na[:len(linker_exe_ne)] == linker_exe_ne:
+                        linker_na = self.compiler_cxx + \
+                            linker_na[len(linker_exe_ne):]
+
                     linker = env + aix + linker_na
->>>>>>> 558c163c
 
                 if sys.platform == 'darwin':
                     linker = _osx_support.compiler_fixup(linker, ld_args)
