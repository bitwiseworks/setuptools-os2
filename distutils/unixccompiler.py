--- conflicted
+++ resolved
@@ -1,421 +1,3 @@
 from .compilers.C import unix
 
-<<<<<<< HEAD
-Contains the UnixCCompiler class, a subclass of CCompiler that handles
-the "typical" Unix-style command-line C compiler:
-  * macros defined with -Dname[=value]
-  * macros undefined with -Uname
-  * include search directories specified with -Idir
-  * libraries specified with -lllib
-  * library search directories specified with -Ldir
-  * compile handled by 'cc' (or similar) executable with -c option:
-    compiles .c to .o
-  * link static library handled by 'ar' command (possibly with 'ranlib')
-  * link shared library handled by 'cc -shared'
-"""
-
-from __future__ import annotations
-
-import itertools
-import os
-import re
-import shlex
-import sys
-
-from . import sysconfig
-from ._log import log
-from ._macos_compat import compiler_fixup
-from ._modified import newer
-from .ccompiler import CCompiler, gen_lib_options, gen_preprocess_options
-from .compat import consolidate_linker_args
-from .errors import CompileError, DistutilsExecError, LibError, LinkError
-
-# XXX Things not currently handled:
-#   * optimization/debug/warning flags; we just use whatever's in Python's
-#     Makefile and live with it.  Is this adequate?  If not, we might
-#     have to have a bunch of subclasses GNUCCompiler, SGICCompiler,
-#     SunCCompiler, and I suspect down that road lies madness.
-#   * even if we don't know a warning flag from an optimization flag,
-#     we need some way for outsiders to feed preprocessor/compiler/linker
-#     flags in to us -- eg. a sysadmin might want to mandate certain flags
-#     via a site config file, or a user might want to set something for
-#     compiling this module distribution only via the setup.py command
-#     line, whatever.  As long as these options come from something on the
-#     current system, they can be as system-dependent as they like, and we
-#     should just happily stuff them into the preprocessor/compiler/linker
-#     options and carry on.
-
-
-def _split_env(cmd):
-    """
-    For macOS, split command into 'env' portion (if any)
-    and the rest of the linker command.
-
-    >>> _split_env(['a', 'b', 'c'])
-    ([], ['a', 'b', 'c'])
-    >>> _split_env(['/usr/bin/env', 'A=3', 'gcc'])
-    (['/usr/bin/env', 'A=3'], ['gcc'])
-    """
-    pivot = 0
-    if os.path.basename(cmd[0]) == "env":
-        pivot = 1
-        while '=' in cmd[pivot]:
-            pivot += 1
-    return cmd[:pivot], cmd[pivot:]
-
-
-def _split_aix(cmd):
-    """
-    AIX platforms prefix the compiler with the ld_so_aix
-    script, so split that from the linker command.
-
-    >>> _split_aix(['a', 'b', 'c'])
-    ([], ['a', 'b', 'c'])
-    >>> _split_aix(['/bin/foo/ld_so_aix', 'gcc'])
-    (['/bin/foo/ld_so_aix'], ['gcc'])
-    """
-    pivot = os.path.basename(cmd[0]) == 'ld_so_aix'
-    return cmd[:pivot], cmd[pivot:]
-
-
-def _linker_params(linker_cmd, compiler_cmd):
-    """
-    The linker command usually begins with the compiler
-    command (possibly multiple elements), followed by zero or more
-    params for shared library building.
-
-    If the LDSHARED env variable overrides the linker command,
-    however, the commands may not match.
-
-    Return the best guess of the linker parameters by stripping
-    the linker command. If the compiler command does not
-    match the linker command, assume the linker command is
-    just the first element.
-
-    >>> _linker_params('gcc foo bar'.split(), ['gcc'])
-    ['foo', 'bar']
-    >>> _linker_params('gcc foo bar'.split(), ['other'])
-    ['foo', 'bar']
-    >>> _linker_params('ccache gcc foo bar'.split(), 'ccache gcc'.split())
-    ['foo', 'bar']
-    >>> _linker_params(['gcc'], ['gcc'])
-    []
-    """
-    c_len = len(compiler_cmd)
-    pivot = c_len if linker_cmd[:c_len] == compiler_cmd else 1
-    return linker_cmd[pivot:]
-
-
-class UnixCCompiler(CCompiler):
-    compiler_type = 'unix'
-
-    # These are used by CCompiler in two places: the constructor sets
-    # instance attributes 'preprocessor', 'compiler', etc. from them, and
-    # 'set_executable()' allows any of these to be set.  The defaults here
-    # are pretty generic; they will probably have to be set by an outsider
-    # (eg. using information discovered by the sysconfig about building
-    # Python extensions).
-    executables = {
-        'preprocessor': None,
-        'compiler': ["cc"],
-        'compiler_so': ["cc"],
-        'compiler_cxx': ["cc"],
-        'linker_so': ["cc", "-shared"],
-        'linker_exe': ["cc"],
-        'archiver': ["ar", "-cr"],
-        'ranlib': None,
-    }
-
-    if sys.platform[:6] == "darwin":
-        executables['ranlib'] = ["ranlib"]
-
-    # Needed for the filename generation methods provided by the base
-    # class, CCompiler.  NB. whoever instantiates/uses a particular
-    # UnixCCompiler instance should set 'shared_lib_ext' -- we set a
-    # reasonable common default here, but it's not necessarily used on all
-    # Unices!
-
-    src_extensions = [".c", ".C", ".cc", ".cxx", ".cpp", ".m"]
-    obj_extension = ".o"
-    static_lib_extension = ".a"
-    shared_lib_extension = ".so"
-    dylib_lib_extension = ".dylib"
-    xcode_stub_lib_extension = ".tbd"
-    static_lib_format = shared_lib_format = dylib_lib_format = "lib%s%s"
-    xcode_stub_lib_format = dylib_lib_format
-    if sys.platform == "cygwin":
-        exe_extension = ".exe"
-        shared_lib_extension = ".dll.a"
-        dylib_lib_extension = ".dll"
-        dylib_lib_format = "cyg%s%s"
-
-    def _fix_lib_args(self, libraries, library_dirs, runtime_library_dirs):
-        """Remove standard library path from rpath"""
-        libraries, library_dirs, runtime_library_dirs = super()._fix_lib_args(
-            libraries, library_dirs, runtime_library_dirs
-        )
-        libdir = sysconfig.get_config_var('LIBDIR')
-        if (
-            runtime_library_dirs
-            and libdir.startswith("/usr/lib")
-            and (libdir in runtime_library_dirs)
-        ):
-            runtime_library_dirs.remove(libdir)
-        return libraries, library_dirs, runtime_library_dirs
-
-    def preprocess(
-        self,
-        source,
-        output_file=None,
-        macros=None,
-        include_dirs=None,
-        extra_preargs=None,
-        extra_postargs=None,
-    ):
-        fixed_args = self._fix_compile_args(None, macros, include_dirs)
-        ignore, macros, include_dirs = fixed_args
-        pp_opts = gen_preprocess_options(macros, include_dirs)
-        pp_args = self.preprocessor + pp_opts
-        if output_file:
-            pp_args.extend(['-o', output_file])
-        if extra_preargs:
-            pp_args[:0] = extra_preargs
-        if extra_postargs:
-            pp_args.extend(extra_postargs)
-        pp_args.append(source)
-
-        # reasons to preprocess:
-        # - force is indicated
-        # - output is directed to stdout
-        # - source file is newer than the target
-        preprocess = self.force or output_file is None or newer(source, output_file)
-        if not preprocess:
-            return
-
-        if output_file:
-            self.mkpath(os.path.dirname(output_file))
-
-        try:
-            self.spawn(pp_args)
-        except DistutilsExecError as msg:
-            raise CompileError(msg)
-
-    def _compile(self, obj, src, ext, cc_args, extra_postargs, pp_opts):
-        compiler_so = compiler_fixup(self.compiler_so, cc_args + extra_postargs)
-        try:
-            self.spawn(compiler_so + cc_args + [src, '-o', obj] + extra_postargs)
-        except DistutilsExecError as msg:
-            raise CompileError(msg)
-
-    def create_static_lib(
-        self, objects, output_libname, output_dir=None, debug=False, target_lang=None
-    ):
-        objects, output_dir = self._fix_object_args(objects, output_dir)
-
-        output_filename = self.library_filename(output_libname, output_dir=output_dir)
-
-        if self._need_link(objects, output_filename):
-            self.mkpath(os.path.dirname(output_filename))
-            self.spawn(self.archiver + [output_filename] + objects + self.objects)
-
-            # Not many Unices required ranlib anymore -- SunOS 4.x is, I
-            # think the only major Unix that does.  Maybe we need some
-            # platform intelligence here to skip ranlib if it's not
-            # needed -- or maybe Python's configure script took care of
-            # it for us, hence the check for leading colon.
-            if self.ranlib:
-                try:
-                    self.spawn(self.ranlib + [output_filename])
-                except DistutilsExecError as msg:
-                    raise LibError(msg)
-        else:
-            log.debug("skipping %s (up-to-date)", output_filename)
-
-    def link(
-        self,
-        target_desc,
-        objects,
-        output_filename,
-        output_dir=None,
-        libraries=None,
-        library_dirs=None,
-        runtime_library_dirs=None,
-        export_symbols=None,
-        debug=False,
-        extra_preargs=None,
-        extra_postargs=None,
-        build_temp=None,
-        target_lang=None,
-    ):
-        objects, output_dir = self._fix_object_args(objects, output_dir)
-        fixed_args = self._fix_lib_args(libraries, library_dirs, runtime_library_dirs)
-        libraries, library_dirs, runtime_library_dirs = fixed_args
-
-        lib_opts = gen_lib_options(self, library_dirs, runtime_library_dirs, libraries)
-        if not isinstance(output_dir, (str, type(None))):
-            raise TypeError("'output_dir' must be a string or None")
-        if output_dir is not None:
-            output_filename = os.path.join(output_dir, output_filename)
-
-        if self._need_link(objects, output_filename):
-            ld_args = objects + self.objects + lib_opts + ['-o', output_filename]
-            if debug:
-                ld_args[:0] = ['-g']
-            if extra_preargs:
-                ld_args[:0] = extra_preargs
-            if extra_postargs:
-                ld_args.extend(extra_postargs)
-            self.mkpath(os.path.dirname(output_filename))
-            try:
-                # Select a linker based on context: linker_exe when
-                # building an executable or linker_so (with shared options)
-                # when building a shared library.
-                building_exe = target_desc == CCompiler.EXECUTABLE
-                linker = (self.linker_exe if building_exe else self.linker_so)[:]
-
-                if target_lang == "c++" and self.compiler_cxx:
-                    env, linker_ne = _split_env(linker)
-                    aix, linker_na = _split_aix(linker_ne)
-                    _, compiler_cxx_ne = _split_env(self.compiler_cxx)
-                    _, linker_exe_ne = _split_env(self.linker_exe)
-
-                    params = _linker_params(linker_na, linker_exe_ne)
-                    linker = env + aix + compiler_cxx_ne + params
-
-                linker = compiler_fixup(linker, ld_args)
-
-                self.spawn(linker + ld_args)
-            except DistutilsExecError as msg:
-                raise LinkError(msg)
-        else:
-            log.debug("skipping %s (up-to-date)", output_filename)
-
-    # -- Miscellaneous methods -----------------------------------------
-    # These are all used by the 'gen_lib_options() function, in
-    # ccompiler.py.
-
-    def library_dir_option(self, dir):
-        return "-L" + dir
-
-    def _is_gcc(self):
-        cc_var = sysconfig.get_config_var("CC")
-        compiler = os.path.basename(shlex.split(cc_var)[0])
-        return "gcc" in compiler or "g++" in compiler
-
-    def runtime_library_dir_option(self, dir: str) -> str | list[str]:
-        # XXX Hackish, at the very least.  See Python bug #445902:
-        # https://bugs.python.org/issue445902
-        # Linkers on different platforms need different options to
-        # specify that directories need to be added to the list of
-        # directories searched for dependencies when a dynamic library
-        # is sought.  GCC on GNU systems (Linux, FreeBSD, ...) has to
-        # be told to pass the -R option through to the linker, whereas
-        # other compilers and gcc on other systems just know this.
-        # Other compilers may need something slightly different.  At
-        # this time, there's no way to determine this information from
-        # the configuration data stored in the Python installation, so
-        # we use this hack.
-        if sys.platform[:6] == "darwin":
-            from distutils.util import get_macosx_target_ver, split_version
-
-            macosx_target_ver = get_macosx_target_ver()
-            if macosx_target_ver and split_version(macosx_target_ver) >= [10, 5]:
-                return "-Wl,-rpath," + dir
-            else:  # no support for -rpath on earlier macOS versions
-                return "-L" + dir
-        elif sys.platform[:7] == "freebsd":
-            return "-Wl,-rpath=" + dir
-        elif sys.platform[:5] == "hp-ux":
-            return [
-                "-Wl,+s" if self._is_gcc() else "+s",
-                "-L" + dir,
-            ]
-
-        # For all compilers, `-Wl` is the presumed way to pass a
-        # compiler option to the linker
-        if sysconfig.get_config_var("GNULD") == "yes":
-            return consolidate_linker_args([
-                # Force RUNPATH instead of RPATH
-                "-Wl,--enable-new-dtags",
-                "-Wl,-rpath," + dir,
-            ])
-        else:
-            return "-Wl,-R" + dir
-
-    def library_option(self, lib):
-        return "-l" + lib
-
-    @staticmethod
-    def _library_root(dir):
-        """
-        macOS users can specify an alternate SDK using'-isysroot'.
-        Calculate the SDK root if it is specified.
-
-        Note that, as of Xcode 7, Apple SDKs may contain textual stub
-        libraries with .tbd extensions rather than the normal .dylib
-        shared libraries installed in /.  The Apple compiler tool
-        chain handles this transparently but it can cause problems
-        for programs that are being built with an SDK and searching
-        for specific libraries.  Callers of find_library_file need to
-        keep in mind that the base filename of the returned SDK library
-        file might have a different extension from that of the library
-        file installed on the running system, for example:
-          /Applications/Xcode.app/Contents/Developer/Platforms/
-              MacOSX.platform/Developer/SDKs/MacOSX10.11.sdk/
-              usr/lib/libedit.tbd
-        vs
-          /usr/lib/libedit.dylib
-        """
-        cflags = sysconfig.get_config_var('CFLAGS')
-        match = re.search(r'-isysroot\s*(\S+)', cflags)
-
-        apply_root = (
-            sys.platform == 'darwin'
-            and match
-            and (
-                dir.startswith('/System/')
-                or (dir.startswith('/usr/') and not dir.startswith('/usr/local/'))
-            )
-        )
-
-        return os.path.join(match.group(1), dir[1:]) if apply_root else dir
-
-    def find_library_file(self, dirs, lib, debug=False):
-        r"""
-        Second-guess the linker with not much hard
-        data to go on: GCC seems to prefer the shared library, so
-        assume that *all* Unix C compilers do,
-        ignoring even GCC's "-static" option.
-
-        >>> compiler = UnixCCompiler()
-        >>> compiler._library_root = lambda dir: dir
-        >>> monkeypatch = getfixture('monkeypatch')
-        >>> monkeypatch.setattr(os.path, 'exists', lambda d: 'existing' in d)
-        >>> dirs = ('/foo/bar/missing', '/foo/bar/existing')
-        >>> compiler.find_library_file(dirs, 'abc').replace('\\', '/')
-        '/foo/bar/existing/libabc.dylib'
-        >>> compiler.find_library_file(reversed(dirs), 'abc').replace('\\', '/')
-        '/foo/bar/existing/libabc.dylib'
-        >>> monkeypatch.setattr(os.path, 'exists',
-        ...     lambda d: 'existing' in d and '.a' in d)
-        >>> compiler.find_library_file(dirs, 'abc').replace('\\', '/')
-        '/foo/bar/existing/libabc.a'
-        >>> compiler.find_library_file(reversed(dirs), 'abc').replace('\\', '/')
-        '/foo/bar/existing/libabc.a'
-        """
-        lib_names = (
-            self.library_filename(lib, lib_type=type)
-            for type in 'dylib xcode_stub shared static'.split()
-        )
-
-        roots = map(self._library_root, dirs)
-
-        searched = itertools.starmap(os.path.join, itertools.product(roots, lib_names))
-
-        found = filter(os.path.exists, searched)
-
-        # Return None if it could not be found in any dir.
-        return next(found, None)
-=======
-UnixCCompiler = unix.Compiler
->>>>>>> 5589d752
+UnixCCompiler = unix.Compiler