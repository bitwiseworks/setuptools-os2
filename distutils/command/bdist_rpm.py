"""distutils.command.bdist_rpm

Implements the Distutils 'bdist_rpm' command (create RPM source and binary
distributions)."""

import os
import subprocess
import sys
from distutils._log import log

from ..core import Command
from ..debug import DEBUG
from ..errors import (
    DistutilsExecError,
    DistutilsFileError,
    DistutilsOptionError,
    DistutilsPlatformError,
)
from ..file_util import write_file
from ..sysconfig import get_python_version


class bdist_rpm(Command):
    description = "create an RPM distribution"

    user_options = [
        ('bdist-base=', None, "base directory for creating built distributions"),
        (
            'rpm-base=',
            None,
            "base directory for creating RPMs (defaults to \"rpm\" under "
            "--bdist-base; must be specified for RPM 2)",
        ),
        (
            'dist-dir=',
            'd',
            "directory to put final RPM files in (and .spec files if --spec-only)",
        ),
        (
            'python=',
            None,
            "path to Python interpreter to hard-code in the .spec file "
            "(default: \"python\")",
        ),
        (
            'fix-python',
            None,
            "hard-code the exact path to the current Python interpreter in "
            "the .spec file",
        ),
        ('spec-only', None, "only regenerate spec file"),
        ('source-only', None, "only generate source RPM"),
        ('binary-only', None, "only generate binary RPM"),
        ('use-bzip2', None, "use bzip2 instead of gzip to create source distribution"),
        # More meta-data: too RPM-specific to put in the setup script,
        # but needs to go in the .spec file -- so we make these options
        # to "bdist_rpm".  The idea is that packagers would put this
        # info in setup.cfg, although they are of course free to
        # supply it on the command line.
        (
            'distribution-name=',
            None,
            "name of the (Linux) distribution to which this "
            "RPM applies (*not* the name of the module distribution!)",
        ),
        ('group=', None, "package classification [default: \"Development/Libraries\"]"),
        ('release=', None, "RPM release number"),
        ('serial=', None, "RPM serial number"),
        (
            'vendor=',
            None,
            "RPM \"vendor\" (eg. \"Joe Blow <joe@example.com>\") "
            "[default: maintainer or author from setup script]",
        ),
        (
            'packager=',
            None,
            "RPM packager (eg. \"Jane Doe <jane@example.net>\") [default: vendor]",
        ),
        ('doc-files=', None, "list of documentation files (space or comma-separated)"),
        ('changelog=', None, "RPM changelog"),
        ('icon=', None, "name of icon file"),
        ('provides=', None, "capabilities provided by this package"),
        ('requires=', None, "capabilities required by this package"),
        ('conflicts=', None, "capabilities which conflict with this package"),
        ('build-requires=', None, "capabilities required to build this package"),
        ('obsoletes=', None, "capabilities made obsolete by this package"),
        ('no-autoreq', None, "do not automatically calculate dependencies"),
        # Actions to take when building RPM
        ('keep-temp', 'k', "don't clean up RPM build directory"),
        ('no-keep-temp', None, "clean up RPM build directory [default]"),
        (
            'use-rpm-opt-flags',
            None,
            "compile with RPM_OPT_FLAGS when building from source RPM",
        ),
        ('no-rpm-opt-flags', None, "do not pass any RPM CFLAGS to compiler"),
        ('rpm3-mode', None, "RPM 3 compatibility mode (default)"),
        ('rpm2-mode', None, "RPM 2 compatibility mode"),
        # Add the hooks necessary for specifying custom scripts
        ('prep-script=', None, "Specify a script for the PREP phase of RPM building"),
        ('build-script=', None, "Specify a script for the BUILD phase of RPM building"),
        (
            'pre-install=',
            None,
            "Specify a script for the pre-INSTALL phase of RPM building",
        ),
        (
            'install-script=',
            None,
            "Specify a script for the INSTALL phase of RPM building",
        ),
        (
            'post-install=',
            None,
            "Specify a script for the post-INSTALL phase of RPM building",
        ),
        (
            'pre-uninstall=',
            None,
            "Specify a script for the pre-UNINSTALL phase of RPM building",
        ),
        (
            'post-uninstall=',
            None,
            "Specify a script for the post-UNINSTALL phase of RPM building",
        ),
        ('clean-script=', None, "Specify a script for the CLEAN phase of RPM building"),
        (
            'verify-script=',
            None,
            "Specify a script for the VERIFY phase of the RPM build",
        ),
        # Allow a packager to explicitly force an architecture
        ('force-arch=', None, "Force an architecture onto the RPM build process"),
        ('quiet', 'q', "Run the INSTALL phase of RPM building in quiet mode"),
    ]

    boolean_options = [
        'keep-temp',
        'use-rpm-opt-flags',
        'rpm3-mode',
        'no-autoreq',
        'quiet',
    ]

    negative_opt = {
        'no-keep-temp': 'keep-temp',
        'no-rpm-opt-flags': 'use-rpm-opt-flags',
        'rpm2-mode': 'rpm3-mode',
    }

    def initialize_options(self):
        self.bdist_base = None
        self.rpm_base = None
        self.dist_dir = None
        self.python = None
        self.fix_python = None
        self.spec_only = None
        self.binary_only = None
        self.source_only = None
        self.use_bzip2 = None

        self.distribution_name = None
        self.group = None
        self.release = None
        self.serial = None
        self.vendor = None
        self.packager = None
        self.doc_files = None
        self.changelog = None
        self.icon = None

        self.prep_script = None
        self.build_script = None
        self.install_script = None
        self.clean_script = None
        self.verify_script = None
        self.pre_install = None
        self.post_install = None
        self.pre_uninstall = None
        self.post_uninstall = None
        self.prep = None
        self.provides = None
        self.requires = None
        self.conflicts = None
        self.build_requires = None
        self.obsoletes = None

        self.keep_temp = 0
        self.use_rpm_opt_flags = 1
        self.rpm3_mode = 1
        self.no_autoreq = 0

        self.force_arch = None
        self.quiet = 0

    def finalize_options(self):
        self.set_undefined_options('bdist', ('bdist_base', 'bdist_base'))
        if self.rpm_base is None:
            if not self.rpm3_mode:
                raise DistutilsOptionError("you must specify --rpm-base in RPM 2 mode")
            self.rpm_base = os.path.join(self.bdist_base, "rpm")

        if self.python is None:
            if self.fix_python:
                self.python = sys.executable
            else:
                self.python = "python3"
        elif self.fix_python:
            raise DistutilsOptionError(
                "--python and --fix-python are mutually exclusive options"
            )

        if os.name != 'posix':
            raise DistutilsPlatformError(
                f"don't know how to create RPM distributions on platform {os.name}"
            )
        if self.binary_only and self.source_only:
            raise DistutilsOptionError(
                "cannot supply both '--source-only' and '--binary-only'"
            )

        # don't pass CFLAGS to pure python distributions
        if not self.distribution.has_ext_modules():
            self.use_rpm_opt_flags = 0

        self.set_undefined_options('bdist', ('dist_dir', 'dist_dir'))
        self.finalize_package_data()

    def finalize_package_data(self):
        self.ensure_string('group', "Development/Libraries")
        self.ensure_string(
            'vendor',
            f"{self.distribution.get_contact()} <{self.distribution.get_contact_email()}>",
        )
        self.ensure_string('packager')
        self.ensure_string_list('doc_files')
        if isinstance(self.doc_files, list):
            for readme in ('README', 'README.txt'):
                if os.path.exists(readme) and readme not in self.doc_files:
                    self.doc_files.append(readme)

        self.ensure_string('release', "1")
        self.ensure_string('serial')  # should it be an int?

        self.ensure_string('distribution_name')

        self.ensure_string('changelog')
        # Format changelog correctly
        self.changelog = self._format_changelog(self.changelog)

        self.ensure_filename('icon')

        self.ensure_filename('prep_script')
        self.ensure_filename('build_script')
        self.ensure_filename('install_script')
        self.ensure_filename('clean_script')
        self.ensure_filename('verify_script')
        self.ensure_filename('pre_install')
        self.ensure_filename('post_install')
        self.ensure_filename('pre_uninstall')
        self.ensure_filename('post_uninstall')

        # XXX don't forget we punted on summaries and descriptions -- they
        # should be handled here eventually!

        # Now *this* is some meta-data that belongs in the setup script...
        self.ensure_string_list('provides')
        self.ensure_string_list('requires')
        self.ensure_string_list('conflicts')
        self.ensure_string_list('build_requires')
        self.ensure_string_list('obsoletes')

        self.ensure_string('force_arch')

    def run(self):  # noqa: C901
        if DEBUG:
            print("before _get_package_data():")
            print("vendor =", self.vendor)
            print("packager =", self.packager)
            print("doc_files =", self.doc_files)
            print("changelog =", self.changelog)

        # make directories
        if self.spec_only:
            spec_dir = self.dist_dir
            self.mkpath(spec_dir)
        else:
            rpm_dir = {}
            for d in ('SOURCES', 'SPECS', 'BUILD', 'RPMS', 'SRPMS'):
                rpm_dir[d] = os.path.join(self.rpm_base, d)
                self.mkpath(rpm_dir[d])
            spec_dir = rpm_dir['SPECS']

        # Spec file goes into 'dist_dir' if '--spec-only specified',
        # build/rpm.<plat> otherwise.
        spec_path = os.path.join(spec_dir, f"{self.distribution.get_name()}.spec")
        self.execute(
            write_file, (spec_path, self._make_spec_file()), f"writing '{spec_path}'"
        )

        if self.spec_only:  # stop if requested
            return

        # Make a source distribution and copy to SOURCES directory with
        # optional icon.
        saved_dist_files = self.distribution.dist_files[:]
        sdist = self.reinitialize_command('sdist')
        if self.use_bzip2:
            sdist.formats = ['bztar']
        else:
            sdist.formats = ['gztar']
        self.run_command('sdist')
        self.distribution.dist_files = saved_dist_files

        source = sdist.get_archive_files()[0]
        source_dir = rpm_dir['SOURCES']
        self.copy_file(source, source_dir)

        if self.icon:
            if os.path.exists(self.icon):
                self.copy_file(self.icon, source_dir)
            else:
                raise DistutilsFileError(f"icon file '{self.icon}' does not exist")

        # build package
        log.info("building RPMs")
        rpm_cmd = ['rpmbuild']

        if self.source_only:  # what kind of RPMs?
            rpm_cmd.append('-bs')
        elif self.binary_only:
            rpm_cmd.append('-bb')
        else:
            rpm_cmd.append('-ba')
        rpm_cmd.extend(['--define', f'__python {self.python}'])
        if self.rpm3_mode:
            rpm_cmd.extend(['--define', f'_topdir {os.path.abspath(self.rpm_base)}'])
        if not self.keep_temp:
            rpm_cmd.append('--clean')

        if self.quiet:
            rpm_cmd.append('--quiet')

        rpm_cmd.append(spec_path)
        # Determine the binary rpm names that should be built out of this spec
        # file
        # Note that some of these may not be really built (if the file
        # list is empty)
        nvr_string = "%{name}-%{version}-%{release}"
        src_rpm = nvr_string + ".src.rpm"
        non_src_rpm = "%{arch}/" + nvr_string + ".%{arch}.rpm"
        q_cmd = rf"rpm -q --qf '{src_rpm} {non_src_rpm}\n' --specfile '{spec_path}'"

        out = os.popen(q_cmd)
        try:
            binary_rpms = []
            source_rpm = None
            while True:
                line = out.readline()
                if not line:
                    break
                ell = line.strip().split()
                assert len(ell) == 2
                binary_rpms.append(ell[1])
                # The source rpm is named after the first entry in the spec file
                if source_rpm is None:
                    source_rpm = ell[0]

            status = out.close()
            if status:
                raise DistutilsExecError(f"Failed to execute: {q_cmd!r}")

        finally:
            out.close()

        self.spawn(rpm_cmd)

        if not self.dry_run:
            if self.distribution.has_ext_modules():
                pyversion = get_python_version()
            else:
                pyversion = 'any'

            if not self.binary_only:
                srpm = os.path.join(rpm_dir['SRPMS'], source_rpm)
                assert os.path.exists(srpm)
                self.move_file(srpm, self.dist_dir)
                filename = os.path.join(self.dist_dir, source_rpm)
                self.distribution.dist_files.append(('bdist_rpm', pyversion, filename))

            if not self.source_only:
                for rpm in binary_rpms:
                    rpm = os.path.join(rpm_dir['RPMS'], rpm)
                    if os.path.exists(rpm):
                        self.move_file(rpm, self.dist_dir)
                        filename = os.path.join(self.dist_dir, os.path.basename(rpm))
                        self.distribution.dist_files.append((
                            'bdist_rpm',
                            pyversion,
                            filename,
                        ))

    def _dist_path(self, path):
        return os.path.join(self.dist_dir, os.path.basename(path))

    def _make_spec_file(self):  # noqa: C901
        """Generate the text of an RPM spec file and return it as a
        list of strings (one per line).
        """
        # definitions and headers
        spec_file = [
            '%define name ' + self.distribution.get_name(),
            '%define version ' + self.distribution.get_version().replace('-', '_'),
            '%define unmangled_version ' + self.distribution.get_version(),
            '%define release ' + self.release.replace('-', '_'),
            '',
            'Summary: ' + (self.distribution.get_description() or "UNKNOWN"),
        ]

        # Workaround for #14443 which affects some RPM based systems such as
        # RHEL6 (and probably derivatives)
        vendor_hook = subprocess.getoutput('rpm --eval %{__os_install_post}')
        # Generate a potential replacement value for __os_install_post (whilst
        # normalizing the whitespace to simplify the test for whether the
        # invocation of brp-python-bytecompile passes in __python):
        vendor_hook = '\n'.join([
            f'  {line.strip()} \\' for line in vendor_hook.splitlines()
        ])
        problem = "brp-python-bytecompile \\\n"
        fixed = "brp-python-bytecompile %{__python} \\\n"
        fixed_hook = vendor_hook.replace(problem, fixed)
        if fixed_hook != vendor_hook:
            spec_file.append('# Workaround for https://bugs.python.org/issue14443')
            spec_file.append('%define __os_install_post ' + fixed_hook + '\n')

        # put locale summaries into spec file
        # XXX not supported for now (hard to put a dictionary
        # in a config file -- arg!)
        # for locale in self.summaries.keys():
        #    spec_file.append('Summary(%s): %s' % (locale,
        #                                          self.summaries[locale]))

        spec_file.extend([
            'Name: %{name}',
            'Version: %{version}',
            'Release: %{release}',
        ])

        # XXX yuck! this filename is available from the "sdist" command,
        # but only after it has run: and we create the spec file before
        # running "sdist", in case of --spec-only.
        if self.use_bzip2:
            spec_file.append('Source0: %{name}-%{unmangled_version}.tar.bz2')
        else:
            spec_file.append('Source0: %{name}-%{unmangled_version}.tar.gz')

        spec_file.extend([
            'License: ' + (self.distribution.get_license() or "UNKNOWN"),
            'Group: ' + self.group,
            'BuildRoot: %{_tmppath}/%{name}-%{version}-%{release}-buildroot',
            'Prefix: %{_prefix}',
        ])

        if not self.force_arch:
            # noarch if no extension modules
            if not self.distribution.has_ext_modules():
                spec_file.append('BuildArch: noarch')
        else:
            spec_file.append(f'BuildArch: {self.force_arch}')

        for field in (
            'Vendor',
            'Packager',
            'Provides',
            'Requires',
            'Conflicts',
            'Obsoletes',
        ):
            val = getattr(self, field.lower())
            if isinstance(val, list):
                spec_file.append('{}: {}'.format(field, ' '.join(val)))
            elif val is not None:
                spec_file.append(f'{field}: {val}')

        if self.distribution.get_url():
            spec_file.append('Url: ' + self.distribution.get_url())

        if self.distribution_name:
            spec_file.append('Distribution: ' + self.distribution_name)

        if self.build_requires:
            spec_file.append('BuildRequires: ' + ' '.join(self.build_requires))

        if self.icon:
            spec_file.append('Icon: ' + os.path.basename(self.icon))

        if self.no_autoreq:
            spec_file.append('AutoReq: 0')

        spec_file.extend([
            '',
            '%description',
            self.distribution.get_long_description() or "",
        ])

        # put locale descriptions into spec file
        # XXX again, suppressed because config file syntax doesn't
        # easily support this ;-(
        # for locale in self.descriptions.keys():
        #    spec_file.extend([
        #        '',
        #        '%description -l ' + locale,
        #        self.descriptions[locale],
        #        ])

        # rpm scripts
        # figure out default build script
        def_setup_call = f"{self.python} {os.path.basename(sys.argv[0])}"
        def_build = f"{def_setup_call} build"
        if self.use_rpm_opt_flags:
            def_build = 'env CFLAGS="$RPM_OPT_FLAGS" ' + def_build

        # insert contents of files

        # XXX this is kind of misleading: user-supplied options are files
        # that we open and interpolate into the spec file, but the defaults
        # are just text that we drop in as-is.  Hmmm.

        install_cmd = (
<<<<<<< HEAD
            '%s install -O1 --root=$RPM_BUILD_ROOT --record=INSTALLED_FILES'
        ) % def_setup_call
=======
            f'{def_setup_call} install -O1 --root=$RPM_BUILD_ROOT '
            '--record=INSTALLED_FILES'
        )
>>>>>>> a44f2088

        script_options = [
            ('prep', 'prep_script', "%setup -n %{name}-%{unmangled_version}"),
            ('build', 'build_script', def_build),
            ('install', 'install_script', install_cmd),
            ('clean', 'clean_script', "rm -rf $RPM_BUILD_ROOT"),
            ('verifyscript', 'verify_script', None),
            ('pre', 'pre_install', None),
            ('post', 'post_install', None),
            ('preun', 'pre_uninstall', None),
            ('postun', 'post_uninstall', None),
        ]

        for rpm_opt, attr, default in script_options:
            # Insert contents of file referred to, if no file is referred to
            # use 'default' as contents of script
            val = getattr(self, attr)
            if val or default:
                spec_file.extend([
                    '',
                    '%' + rpm_opt,
                ])
                if val:
                    with open(val) as f:
                        spec_file.extend(f.read().split('\n'))
                else:
                    spec_file.append(default)

        # files section
        spec_file.extend([
            '',
            '%files -f INSTALLED_FILES',
            '%defattr(-,root,root)',
        ])

        if self.doc_files:
            spec_file.append('%doc ' + ' '.join(self.doc_files))

        if self.changelog:
            spec_file.extend([
                '',
                '%changelog',
            ])
            spec_file.extend(self.changelog)

        return spec_file

    def _format_changelog(self, changelog):
        """Format the changelog correctly and convert it to a list of strings"""
        if not changelog:
            return changelog
        new_changelog = []
        for line in changelog.strip().split('\n'):
            line = line.strip()
            if line[0] == '*':
                new_changelog.extend(['', line])
            elif line[0] == '-':
                new_changelog.append(line)
            else:
                new_changelog.append('  ' + line)

        # strip trailing newline inserted by first changelog entry
        if not new_changelog[0]:
            del new_changelog[0]

        return new_changelog<|MERGE_RESOLUTION|>--- conflicted
+++ resolved
@@ -528,15 +528,7 @@
         # that we open and interpolate into the spec file, but the defaults
         # are just text that we drop in as-is.  Hmmm.
 
-        install_cmd = (
-<<<<<<< HEAD
-            '%s install -O1 --root=$RPM_BUILD_ROOT --record=INSTALLED_FILES'
-        ) % def_setup_call
-=======
-            f'{def_setup_call} install -O1 --root=$RPM_BUILD_ROOT '
-            '--record=INSTALLED_FILES'
-        )
->>>>>>> a44f2088
+        install_cmd = f'{def_setup_call} install -O1 --root=$RPM_BUILD_ROOT --record=INSTALLED_FILES'
 
         script_options = [
             ('prep', 'prep_script', "%setup -n %{name}-%{unmangled_version}"),
