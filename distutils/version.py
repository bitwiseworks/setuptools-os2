--- conflicted
+++ resolved
@@ -330,11 +330,7 @@
         return self.vstring
 
     def __repr__(self):
-<<<<<<< HEAD
-        return f"LooseVersion ('{str(self)}')"
-=======
         return f"LooseVersion ('{self}')"
->>>>>>> cb7f154a
 
     def _cmp(self, other):
         if isinstance(other, str):
