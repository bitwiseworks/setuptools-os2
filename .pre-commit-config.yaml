--- conflicted
+++ resolved
@@ -1,16 +1,7 @@
 repos:
-<<<<<<< HEAD
-  - repo: https://github.com/astral-sh/ruff-pre-commit
-    rev: v0.5.7
-    hooks:
-      - id: ruff
-        args: [--fix]
-      - id: ruff-format
-=======
 - repo: https://github.com/astral-sh/ruff-pre-commit
-  rev: v0.5.6
+  rev: v0.5.7
   hooks:
   - id: ruff
     args: [--fix, --unsafe-fixes]
-  - id: ruff-format
->>>>>>> d3e83bea
+  - id: ruff-format