[testenv]
description = perform primary checks (tests, style, types, coverage)
deps =
	# Ideally all the dependencies should be set as "extras"
setenv =
	PYTHONWARNDEFAULTENCODING = 1
	SETUPTOOLS_ENFORCE_DEPRECATION = {env:SETUPTOOLS_ENFORCE_DEPRECATION:1}
commands =
	pytest {posargs}
usedevelop = True
extras =
<<<<<<< HEAD
	testing
=======
	test
>>>>>>> de0292ce
pass_env =
	SETUPTOOLS_USE_DISTUTILS
	SETUPTOOLS_ENFORCE_DEPRECATION
	PRE_BUILT_SETUPTOOLS_WHEEL
	PRE_BUILT_SETUPTOOLS_SDIST
	TIMEOUT_BACKEND_TEST  # timeout (in seconds) for test_build_meta
	SSH_AUTH_SOCK  # for exercise.py if repo was checked out with ssh
	windir  # required for test_pkg_resources
	# honor git config in pytest-perf
	HOME

[testenv:integration]
deps = {[testenv]deps}
extras = {[testenv]extras}
pass_env =
	{[testenv]pass_env}
	DOWNLOAD_PATH
setenv =
    PROJECT_ROOT = {toxinidir}
commands =
	pytest --integration {posargs:-vv --durations=10} setuptools/tests/integration
	# use verbose mode by default to facilitate debugging from CI logs

[testenv:diffcov]
description = run tests and check that diff from main is covered
deps =
	{[testenv]deps}
	diff-cover
commands =
	pytest {posargs} --cov-report xml
	diff-cover coverage.xml --compare-branch=origin/main --html-report diffcov.html
	diff-cover coverage.xml --compare-branch=origin/main --fail-under=100

[testenv:docs]
description = build the documentation
extras =
	docs
	testing
changedir = docs
deps =
	importlib_resources < 6  # twisted/towncrier#528 (waiting for release)
commands =
	python -m sphinx -W --keep-going . {toxinidir}/build/html
	python -m sphinxlint \
		# workaround for sphinx-contrib/sphinx-lint#83
		--jobs 1

[testenv:finalize]
description = assemble changelog and tag a release
skip_install = True
deps =
	towncrier
	bump2version
	jaraco.develop >= 7.23
	importlib_resources < 6  # twisted/towncrier#528 (waiting for release)
pass_env = *
commands =
	python tools/finalize.py

[testenv:{vendor,check-extern}]
skip_install = True
allowlist_externals = git, sh
deps =
	path
	cogapp
commands =
	vendor: python -m tools.vendored
	sh -c "git grep -l -F '\[\[\[cog' | xargs -t cog -I {toxinidir} -r"  # update `*.extern`
	check-extern: git diff --exit-code

[testenv:generate-validation-code]
skip_install = True
deps =
	validate-pyproject[all]==0.17
commands =
	python -m tools.generate_validation_code

[testenv:release]
description = publish the package to PyPI and GitHub
skip_install = True
deps =
	build
	pyproject-hooks!=1.1 # workaround for pypa/setuptools#4333
	twine>=3
	jaraco.develop>=7.1
pass_env =
	TWINE_PASSWORD
	GITHUB_TOKEN
setenv =
	TWINE_USERNAME = {env:TWINE_USERNAME:__token__}
commands =
	python -c "import shutil; shutil.rmtree('dist', ignore_errors=True)"
	# unset tag_build and tag_date pypa/setuptools#2500
	python setup.py egg_info -Db "" saveopts
	python -m build
	python -m twine upload dist/*
	python -m jaraco.develop.create-github-release<|MERGE_RESOLUTION|>--- conflicted
+++ resolved
@@ -9,11 +9,7 @@
 	pytest {posargs}
 usedevelop = True
 extras =
-<<<<<<< HEAD
-	testing
-=======
 	test
->>>>>>> de0292ce
 pass_env =
 	SETUPTOOLS_USE_DISTUTILS
 	SETUPTOOLS_ENFORCE_DEPRECATION
@@ -50,8 +46,8 @@
 [testenv:docs]
 description = build the documentation
 extras =
-	docs
-	testing
+	doc
+	test
 changedir = docs
 deps =
 	importlib_resources < 6  # twisted/towncrier#528 (waiting for release)
