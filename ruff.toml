exclude = [
	"**/_vendor",
	"setuptools/_distutils",
	"setuptools/config/_validate_pyproject",
]

[lint]
extend-select = [
	"C901",
	"PERF401",
	"W",

	# local
	"ANN2", # missing-return-type-*
	"FA", # flake8-future-annotations
	"F404", # late-future-import
	"PYI", # flake8-pyi
	"UP", # pyupgrade
	"TRY",
	"YTT", # flake8-2020
]
ignore = [
	"TRY003", # raise-vanilla-args, avoid multitude of exception classes
	"TRY301", # raise-within-try, it's handy
	"UP015", # redundant-open-modes, explicit is preferred
	"UP030", # temporarily disabled
	"UP031", # temporarily disabled
	"UP032", # temporarily disabled
	"UP038", # Using `X | Y` in `isinstance` call is slower and more verbose https://github.com/astral-sh/ruff/issues/7871
	# Only enforcing return type annotations for public functions
	"ANN202", # missing-return-type-private-function
	"ANN204", # missing-return-type-special-method

	# https://docs.astral.sh/ruff/formatter/#conflicting-lint-rules
	"W191",
	"E111",
	"E114",
	"E117",
	"D206",
	"D300",
	"Q000",
	"Q001",
	"Q002",
	"Q003",
	"COM812",
	"COM819",
	"ISC001",
	"ISC002",
]

<<<<<<< HEAD
[lint.per-file-ignores]
# Only enforcing return type annotations for public modules
"**/tests/**" = ["ANN2"]
"tools/**" = ["ANN2"]

[lint.flake8-annotations]
ignore-fully-untyped = true
=======
# Suppress nuisance warnings about E402 due to workaround for #4476
[lint.per-file-ignores]
"setuptools/__init__.py" = ["E402"]
"pkg_resources/__init__.py" = ["E402"]
>>>>>>> 48f95c0a

[format]
# Enable preview to get hugged parenthesis unwrapping and other nice surprises
# See https://github.com/jaraco/skeleton/pull/133#issuecomment-2239538373
preview = true
# https://docs.astral.sh/ruff/settings/#format_quote-style
quote-style = "preserve"<|MERGE_RESOLUTION|>--- conflicted
+++ resolved
@@ -48,20 +48,16 @@
 	"ISC002",
 ]
 
-<<<<<<< HEAD
 [lint.per-file-ignores]
 # Only enforcing return type annotations for public modules
 "**/tests/**" = ["ANN2"]
 "tools/**" = ["ANN2"]
+# Suppress nuisance warnings about module-import-not-at-top-of-file (E402) due to workaround for #4476
+"setuptools/__init__.py" = ["E402"]
+"pkg_resources/__init__.py" = ["E402"]
 
 [lint.flake8-annotations]
 ignore-fully-untyped = true
-=======
-# Suppress nuisance warnings about E402 due to workaround for #4476
-[lint.per-file-ignores]
-"setuptools/__init__.py" = ["E402"]
-"pkg_resources/__init__.py" = ["E402"]
->>>>>>> 48f95c0a
 
 [format]
 # Enable preview to get hugged parenthesis unwrapping and other nice surprises
