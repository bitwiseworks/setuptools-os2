# extend pyproject.toml for requires-python (workaround astral-sh/ruff#10299)
extend = "pyproject.toml"

exclude = [
	"**/_vendor",
	"setuptools/_distutils",
	"setuptools/config/_validate_pyproject",
]

[lint]
extend-select = [
<<<<<<< HEAD
	"C901",
	"W",

	# local
	"ANN2", # missing-return-type-*
	"F", # Pyflakes
	"F404", # late-future-import
	"FA", # flake8-future-annotations
	"I", # isort
	"PERF", # Perflint
	"PGH", # pygrep-hooks (blanket-* rules)
	"PT", # flake8-pytest-style
	"PYI", # flake8-pyi
	"RUF10", # unused-noqa & redirected-noqa
	"TRY", # tryceratops
	"UP", # pyupgrade
	"YTT", # flake8-2020
]
ignore = [
	"PERF203", # try-except-in-loop, micro-optimisation with many false-positive. Worth checking but don't block CI
	"PT007", # temporarily disabled, TODO: configure and standardize to preference
	"PT011", # temporarily disabled, TODO: tighten expected error 
	"PT012", # pytest-raises-with-multiple-statements, avoid extra dummy methods for a few lines, sometimes we explicitly assert in case of no error
	"TRY003", # raise-vanilla-args, avoid multitude of exception classes
	"TRY301", # raise-within-try, it's handy
	"UP015", # redundant-open-modes, explicit is preferred
	"UP038", # Using `X | Y` in `isinstance` call is slower and more verbose https://github.com/astral-sh/ruff/issues/7871
	# Only enforcing return type annotations for public functions
	"ANN202", # missing-return-type-private-function
	"ANN204", # missing-return-type-special-method

=======
	# upstream
 
	"C901", # complex-structure
	"I", # isort
	"PERF401", # manual-list-comprehension
	"W", # pycodestyle Warning
 
 	# Ensure modern type annotation syntax and best practices
	# Not including those covered by type-checkers or exclusive to Python 3.11+
	"FA", # flake8-future-annotations
	"F404", # late-future-import
	"PYI", # flake8-pyi
	"UP006", # non-pep585-annotation
	"UP007", # non-pep604-annotation
	"UP010", # unnecessary-future-import
	"UP035", # deprecated-import
	"UP037", # quoted-annotation
	"UP043", # unnecessary-default-type-args

	# local
]
ignore = [
	# upstream
 
	# Typeshed rejects complex or non-literal defaults for maintenance and testing reasons,
	# irrelevant to this project.
	"PYI011", # typed-argument-default-in-stub
>>>>>>> aa891069
	# https://docs.astral.sh/ruff/formatter/#conflicting-lint-rules
	"W191",
	"E111",
	"E114",
	"E117",
	"D206",
	"D300",
	"Q000",
	"Q001",
	"Q002",
	"Q003",
	"COM812",
	"COM819",
	"ISC001",
	"ISC002",

 	# local
]

[lint.per-file-ignores]
# Suppress nuisance warnings about module-import-not-at-top-of-file (E402) due to workaround for #4476
"setuptools/__init__.py" = ["E402"]
"pkg_resources/__init__.py" = ["E402"]

[lint.isort]
combine-as-imports = true
split-on-trailing-comma = false
# Force Ruff/isort to always import setuptools before distutils in tests as long as distutils_hack is supported
# This also ensures _distutils_hack is imported before distutils
# https://github.com/pypa/setuptools/issues/4137
section-order = ["future", "standard-library", "eager", "third-party", "first-party", "local-folder", "delayed"]
sections.eager = ["_distutils_hack"]
sections.delayed = ["distutils"]

[lint.flake8-annotations]
ignore-fully-untyped = true

[format]
# Enable preview to get hugged parenthesis unwrapping and other nice surprises
# See https://github.com/jaraco/skeleton/pull/133#issuecomment-2239538373
preview = true
# https://docs.astral.sh/ruff/settings/#format_quote-style
quote-style = "preserve"<|MERGE_RESOLUTION|>--- conflicted
+++ resolved
@@ -9,39 +9,6 @@
 
 [lint]
 extend-select = [
-<<<<<<< HEAD
-	"C901",
-	"W",
-
-	# local
-	"ANN2", # missing-return-type-*
-	"F", # Pyflakes
-	"F404", # late-future-import
-	"FA", # flake8-future-annotations
-	"I", # isort
-	"PERF", # Perflint
-	"PGH", # pygrep-hooks (blanket-* rules)
-	"PT", # flake8-pytest-style
-	"PYI", # flake8-pyi
-	"RUF10", # unused-noqa & redirected-noqa
-	"TRY", # tryceratops
-	"UP", # pyupgrade
-	"YTT", # flake8-2020
-]
-ignore = [
-	"PERF203", # try-except-in-loop, micro-optimisation with many false-positive. Worth checking but don't block CI
-	"PT007", # temporarily disabled, TODO: configure and standardize to preference
-	"PT011", # temporarily disabled, TODO: tighten expected error 
-	"PT012", # pytest-raises-with-multiple-statements, avoid extra dummy methods for a few lines, sometimes we explicitly assert in case of no error
-	"TRY003", # raise-vanilla-args, avoid multitude of exception classes
-	"TRY301", # raise-within-try, it's handy
-	"UP015", # redundant-open-modes, explicit is preferred
-	"UP038", # Using `X | Y` in `isinstance` call is slower and more verbose https://github.com/astral-sh/ruff/issues/7871
-	# Only enforcing return type annotations for public functions
-	"ANN202", # missing-return-type-private-function
-	"ANN204", # missing-return-type-special-method
-
-=======
 	# upstream
  
 	"C901", # complex-structure
@@ -62,6 +29,18 @@
 	"UP043", # unnecessary-default-type-args
 
 	# local
+	"ANN2", # missing-return-type-*
+	"F", # Pyflakes
+	"F404", # late-future-import
+	"FA", # flake8-future-annotations
+	"PERF", # Perflint
+	"PGH", # pygrep-hooks (blanket-* rules)
+	"PT", # flake8-pytest-style
+	"PYI", # flake8-pyi
+	"RUF10", # unused-noqa & redirected-noqa
+	"TRY", # tryceratops
+	"UP", # pyupgrade
+	"YTT", # flake8-2020
 ]
 ignore = [
 	# upstream
@@ -69,7 +48,6 @@
 	# Typeshed rejects complex or non-literal defaults for maintenance and testing reasons,
 	# irrelevant to this project.
 	"PYI011", # typed-argument-default-in-stub
->>>>>>> aa891069
 	# https://docs.astral.sh/ruff/formatter/#conflicting-lint-rules
 	"W191",
 	"E111",
@@ -87,6 +65,17 @@
 	"ISC002",
 
  	# local
+ 	"PERF203", # try-except-in-loop, micro-optimisation with many false-positive. Worth checking but don't block CI
+	"PT007", # temporarily disabled, TODO: configure and standardize to preference
+	"PT011", # temporarily disabled, TODO: tighten expected error 
+	"PT012", # pytest-raises-with-multiple-statements, avoid extra dummy methods for a few lines, sometimes we explicitly assert in case of no error
+	"TRY003", # raise-vanilla-args, avoid multitude of exception classes
+	"TRY301", # raise-within-try, it's handy
+	"UP015", # redundant-open-modes, explicit is preferred
+	"UP038", # Using `X | Y` in `isinstance` call is slower and more verbose https://github.com/astral-sh/ruff/issues/7871
+	# Only enforcing return type annotations for public functions
+	"ANN202", # missing-return-type-private-function
+	"ANN204", # missing-return-type-special-method
 ]
 
 [lint.per-file-ignores]
