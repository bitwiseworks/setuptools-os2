<<<<<<< HEAD
# include pyproject.toml for requires-python (workaround astral-sh/ruff#10299)
include = ["pyproject.toml"]

exclude = [
	"**/_vendor",
	"setuptools/_distutils",
	"setuptools/config/_validate_pyproject",
]
=======
# extend pyproject.toml for requires-python (workaround astral-sh/ruff#10299)
extend = "pyproject.toml"
>>>>>>> 5c34e695

[lint]
extend-select = [
	"C901",
	"W",

	# local
	"ANN2", # missing-return-type-*
	"F", # Pyflakes
	"F404", # late-future-import
	"FA", # flake8-future-annotations
	"I", # isort
	"PERF", # Perflint
	"PGH", # pygrep-hooks (blanket-* rules)
	"PYI", # flake8-pyi
	"RUF10", # unused-noqa & redirected-noqa
	"TRY", # tryceratops
	"UP", # pyupgrade
	"YTT", # flake8-2020
]
ignore = [
	"PERF203", # try-except-in-loop, micro-optimisation with many false-positive. Worth checking but don't block CI
	"TRY003", # raise-vanilla-args, avoid multitude of exception classes
	"TRY301", # raise-within-try, it's handy
	"UP015", # redundant-open-modes, explicit is preferred
	"UP027", # unpacked-list-comprehension, is actually slower for cases relevant to unpacking, set for deprecation: https://github.com/astral-sh/ruff/issues/12754
	"UP030", # temporarily disabled
	"UP031", # temporarily disabled
	"UP032", # temporarily disabled
	"UP038", # Using `X | Y` in `isinstance` call is slower and more verbose https://github.com/astral-sh/ruff/issues/7871
	# Only enforcing return type annotations for public functions
	"ANN202", # missing-return-type-private-function
	"ANN204", # missing-return-type-special-method

	# https://docs.astral.sh/ruff/formatter/#conflicting-lint-rules
	"W191",
	"E111",
	"E114",
	"E117",
	"D206",
	"D300",
	"Q000",
	"Q001",
	"Q002",
	"Q003",
	"COM812",
	"COM819",
	"ISC001",
	"ISC002",
]

[lint.per-file-ignores]
# Suppress nuisance warnings about module-import-not-at-top-of-file (E402) due to workaround for #4476
"setuptools/__init__.py" = ["E402"]
"pkg_resources/__init__.py" = ["E402"]

[lint.isort]
combine-as-imports = true
split-on-trailing-comma = false
# Force Ruff/isort to always import setuptools before distutils in tests as long as distutils_hack is supported
# This also ensures _distutils_hack is imported before distutils
# https://github.com/pypa/setuptools/issues/4137
section-order = ["future", "standard-library", "eager", "third-party", "first-party", "local-folder", "delayed"]
sections.eager = ["_distutils_hack"]
sections.delayed = ["distutils"]

[lint.flake8-annotations]
ignore-fully-untyped = true

[format]
# Enable preview to get hugged parenthesis unwrapping and other nice surprises
# See https://github.com/jaraco/skeleton/pull/133#issuecomment-2239538373
preview = true
# https://docs.astral.sh/ruff/settings/#format_quote-style
quote-style = "preserve"<|MERGE_RESOLUTION|>--- conflicted
+++ resolved
@@ -1,16 +1,11 @@
-<<<<<<< HEAD
-# include pyproject.toml for requires-python (workaround astral-sh/ruff#10299)
-include = ["pyproject.toml"]
+# extend pyproject.toml for requires-python (workaround astral-sh/ruff#10299)
+extend = "pyproject.toml"
 
 exclude = [
 	"**/_vendor",
 	"setuptools/_distutils",
 	"setuptools/config/_validate_pyproject",
 ]
-=======
-# extend pyproject.toml for requires-python (workaround astral-sh/ruff#10299)
-extend = "pyproject.toml"
->>>>>>> 5c34e695
 
 [lint]
 extend-select = [
