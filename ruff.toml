[lint]
extend-select = [
	"C901",
	"PERF401",
	"W",

	# local
	"B",
	"I",
	"ISC",
	"PERF",
	"RUF010",
	"RUF100",
	"TRY",
	"UP",
]
ignore = [
<<<<<<< HEAD
	"TRY003",
=======
	# local
	"PERF203",

>>>>>>> 6c224d3c
	# https://docs.astral.sh/ruff/formatter/#conflicting-lint-rules
	"W191",
	"E111",
	"E114",
	"E117",
	"D206",
	"D300",
	"Q000",
	"Q001",
	"Q002",
	"Q003",
	"COM812",
	"COM819",
	"ISC001",
	"ISC002",

	# local
	"B028",
	"B904",
]

[format]
# Enable preview to get hugged parenthesis unwrapping and other nice surprises
# See https://github.com/jaraco/skeleton/pull/133#issuecomment-2239538373
preview = true
# https://docs.astral.sh/ruff/settings/#format_quote-style
quote-style = "preserve"<|MERGE_RESOLUTION|>--- conflicted
+++ resolved
@@ -15,14 +15,11 @@
 	"UP",
 ]
 ignore = [
-<<<<<<< HEAD
-	"TRY003",
-=======
 	# local
 	"PERF203",
+	"TRY003",
 
->>>>>>> 6c224d3c
-	# https://docs.astral.sh/ruff/formatter/#conflicting-lint-rules
+  # https://docs.astral.sh/ruff/formatter/#conflicting-lint-rules
 	"W191",
 	"E111",
 	"E114",
