<<<<<<< HEAD
exclude = [
	"**/_vendor",
	"setuptools/_distutils",
	"setuptools/config/_validate_pyproject",
]
=======
# include pyproject.toml for requires-python (workaround astral-sh/ruff#10299)
include = "pyproject.toml"
>>>>>>> 750a1891

[lint]
extend-select = [
	"C901",
	"W",

	# local
	"ANN2", # missing-return-type-*
	"F", # Pyflakes
	"F404", # late-future-import
	"FA", # flake8-future-annotations
	"I", # isort
	"PERF", # Perflint
	"PYI", # flake8-pyi
	"TRY", # tryceratops
	"UP", # pyupgrade
	"YTT", # flake8-2020
]
ignore = [
	"PERF203", # try-except-in-loop, micro-optimisation with many false-positive. Worth checking but don't block CI
	"TRY003", # raise-vanilla-args, avoid multitude of exception classes
	"TRY301", # raise-within-try, it's handy
	"UP015", # redundant-open-modes, explicit is preferred
	"UP027", # unpacked-list-comprehension, is actually slower for cases relevant to unpacking, set for deprecation: https://github.com/astral-sh/ruff/issues/12754
	"UP030", # temporarily disabled
	"UP031", # temporarily disabled
	"UP032", # temporarily disabled
	"UP038", # Using `X | Y` in `isinstance` call is slower and more verbose https://github.com/astral-sh/ruff/issues/7871
	# Only enforcing return type annotations for public functions
	"ANN202", # missing-return-type-private-function
	"ANN204", # missing-return-type-special-method

	# https://docs.astral.sh/ruff/formatter/#conflicting-lint-rules
	"W191",
	"E111",
	"E114",
	"E117",
	"D206",
	"D300",
	"Q000",
	"Q001",
	"Q002",
	"Q003",
	"COM812",
	"COM819",
	"ISC001",
	"ISC002",
]

[lint.per-file-ignores]
# Only enforcing return type annotations for public modules
"**/tests/**" = ["ANN2"]
"tools/**" = ["ANN2"]
# Temporarily disabling enforced return annotations for the setuptool package to progressively type from Typeshed
"setuptools/**" = ["ANN2"]
# Suppress nuisance warnings about module-import-not-at-top-of-file (E402) due to workaround for #4476
"setuptools/__init__.py" = ["E402"]
"pkg_resources/__init__.py" = ["E402"]

[lint.isort]
combine-as-imports = true
split-on-trailing-comma = false
# Force Ruff/isort to always import setuptools before distutils in tests as long as distutils_hack is supported
# This also ensures _distutils_hack is imported before distutils
# https://github.com/pypa/setuptools/issues/4137
section-order = ["future", "standard-library", "eager", "third-party", "first-party", "local-folder", "delayed"]
sections.eager = ["_distutils_hack"]
sections.delayed = ["distutils"]

[lint.flake8-annotations]
ignore-fully-untyped = true

[format]
# Enable preview to get hugged parenthesis unwrapping and other nice surprises
# See https://github.com/jaraco/skeleton/pull/133#issuecomment-2239538373
preview = true
# https://docs.astral.sh/ruff/settings/#format_quote-style
quote-style = "preserve"<|MERGE_RESOLUTION|>--- conflicted
+++ resolved
@@ -1,13 +1,11 @@
-<<<<<<< HEAD
+# include pyproject.toml for requires-python (workaround astral-sh/ruff#10299)
+include = "pyproject.toml"
+
 exclude = [
 	"**/_vendor",
 	"setuptools/_distutils",
 	"setuptools/config/_validate_pyproject",
 ]
-=======
-# include pyproject.toml for requires-python (workaround astral-sh/ruff#10299)
-include = "pyproject.toml"
->>>>>>> 750a1891
 
 [lint]
 extend-select = [
