--- conflicted
+++ resolved
@@ -49,14 +49,9 @@
         - local
         python:
         - "3.7"
-<<<<<<< HEAD
-        - "3.10"
         # disabled due to #3365
         # - "3.11"
-=======
-        - "3.11"
-        - "3.12"
->>>>>>> c68ac3b7
+        # - "3.12"
         # Workaround for actions/setup-python#508
         dev:
         - -dev
@@ -77,13 +72,10 @@
           python: "3.10"
           distutils: stdlib
     runs-on: ${{ matrix.platform }}
-<<<<<<< HEAD
+    continue-on-error: ${{ matrix.python == '3.12' }}
     env:
       SETUPTOOLS_USE_DISTUTILS: ${{ matrix.distutils }}
     timeout-minutes: 75
-=======
-    continue-on-error: ${{ matrix.python == '3.12' }}
->>>>>>> c68ac3b7
     steps:
       - uses: actions/checkout@v3
       - name: Setup Python
