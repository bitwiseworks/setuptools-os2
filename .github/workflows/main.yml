name: tests

on:
  merge_group:
  push:
    branches-ignore:
    # temporary GH branches relating to merge queues (jaraco/skeleton#93)
    - gh-readonly-queue/**
    tags:
    # required if branches-ignore is supplied (jaraco/skeleton#103)
    - '**'
  pull_request:
  workflow_dispatch:
<<<<<<< HEAD

concurrency:
  group: >-
    ${{ github.workflow }}-
    ${{ github.ref_type }}-
    ${{ github.event.pull_request.number || github.sha }}
  cancel-in-progress: true
=======
>>>>>>> 3fe8c5ba

permissions:
  contents: read

env:
  # Environment variable to support color support (jaraco/skeleton#66)
  FORCE_COLOR: 1

  # Suppress noisy pip warnings
  PIP_DISABLE_PIP_VERSION_CHECK: 'true'
  PIP_NO_PYTHON_VERSION_WARNING: 'true'
  PIP_NO_WARN_SCRIPT_LOCATION: 'true'

  # Ensure tests can sense settings about the environment
  TOX_OVERRIDE: >-
    testenv.pass_env+=GITHUB_*,FORCE_COLOR


jobs:
  test:
    strategy:
      # https://blog.jaraco.com/efficient-use-of-ci-resources/
      matrix:
        python:
        - "3.8"
        - "3.13"
        platform:
        - ubuntu-latest
        - macos-latest
        - windows-latest
        include:
        - python: "3.9"
          platform: ubuntu-latest
        - python: "3.10"
          platform: ubuntu-latest
        - python: "3.11"
          platform: ubuntu-latest
        - python: "3.12"
          platform: ubuntu-latest
        - python: "3.14"
          platform: ubuntu-latest
        - python: pypy3.10
          platform: ubuntu-latest
          distutils: stdlib
        - platform: ubuntu-latest
          python: "3.10"
          distutils: stdlib
        # Python 3.8, 3.9 are on macos-13 but not macos-latest (macos-14-arm64)
        # https://github.com/actions/setup-python/issues/850
        # https://github.com/actions/setup-python/issues/696#issuecomment-1637587760
        - {python: "3.8", platform: "macos-13"}
        exclude:
        - {python: "3.8", platform: "macos-latest"}
    runs-on: ${{ matrix.platform }}
<<<<<<< HEAD
    continue-on-error: ${{ matrix.python == '3.13' }}
    env:
      SETUPTOOLS_USE_DISTUTILS: ${{ matrix.distutils || 'local' }}
    timeout-minutes: 75
=======
    continue-on-error: ${{ matrix.python == '3.14' }}
>>>>>>> 3fe8c5ba
    steps:
      - uses: actions/checkout@v4
      - name: Setup Python
        id: python-install
        uses: actions/setup-python@v5
        with:
          python-version: ${{ matrix.python }}
          allow-prereleases: true
      - uses: actions/cache@v4
        id: cache
        with:
          path: setuptools/tests/config/downloads/*.cfg
          key: >-
            ${{ hashFiles('setuptools/tests/config/setupcfg_examples.txt') }}-
            ${{ hashFiles('setuptools/tests/config/downloads/*.py') }}
      - name: Populate download cache
        if: steps.cache.outputs.cache-hit != 'true'
        working-directory: setuptools/tests/config
        run: python -m downloads.preload setupcfg_examples.txt
      - name: Pre-build distributions for test
        shell: bash
        run: |
          rm -rf dist
          # workaround for pypa/setuptools#4333
          pipx run --pip-args 'pyproject-hooks!=1.1' build
          echo "PRE_BUILT_SETUPTOOLS_SDIST=$(ls dist/*.tar.gz)" >> $GITHUB_ENV
          echo "PRE_BUILT_SETUPTOOLS_WHEEL=$(ls dist/*.whl)" >> $GITHUB_ENV
          rm -rf setuptools.egg-info  # Avoid interfering with the other tests
      - name: Workaround for unreleased PyNaCl (pyca/pynacl#805)
        if: contains(matrix.python, 'pypy')
        run: echo "SETUPTOOLS_ENFORCE_DEPRECATION=0" >> $GITHUB_ENV
      - name: Install tox
        run: python -m pip install tox
      - name: Run
        run: tox
      - name: Create coverage report
        if: hashFiles('.coverage') != ''  # Rudimentary `file.exists()`
        run: pipx run coverage xml --ignore-errors
      - name: Publish coverage
        if: hashFiles('coverage.xml') != ''  # Rudimentary `file.exists()`
        uses: codecov/codecov-action@v4
        with:
          flags: >-  # Mark which lines are covered by which envs
            CI-GHA,
            ${{ github.job }},
            OS-${{ runner.os }},
            VM-${{ matrix.platform }},
            Py-${{ steps.python-install.outputs.python-version }}
          token: ${{ secrets.CODECOV_TOKEN }}

  collateral:
    strategy:
      fail-fast: false
      matrix:
        job:
        - diffcov
        - docs
    runs-on: ubuntu-latest
    steps:
      - uses: actions/checkout@v4
        with:
          fetch-depth: 0
      - name: Setup Python
        uses: actions/setup-python@v5
        with:
          python-version: 3.x
      - name: Install tox
        run: python -m pip install tox
      - name: Eval ${{ matrix.job }}
        run: tox -e ${{ matrix.job }}

  check:  # This job does nothing and is only used for the branch protection
    if: always()

    needs:
    - integration-test
    - test
    - collateral
    - test_cygwin

    runs-on: ubuntu-latest

    steps:
    - name: Decide whether the needed jobs succeeded or failed
      uses: re-actors/alls-green@release/v1
      with:
        allowed-skips: integration-test
        jobs: ${{ toJSON(needs) }}

  test_cygwin:
    strategy:
      matrix:
        python:
        - 39
        platform:
        - windows-latest
    runs-on: ${{ matrix.platform }}
    timeout-minutes: 75
    steps:
      - uses: actions/checkout@v4
      - name: Install Cygwin with Python
        uses: cygwin/cygwin-install-action@v4
        with:
          platform: x86_64
          packages: >-
            python${{ matrix.python }},
            python${{ matrix.python }}-devel,
            python${{ matrix.python }}-tox,
            gcc-core,
            git,
      - name: Record the currently selected Python version
        id: python-install
        # NOTE: This roughly emulates what `actions/setup-python` provides
        # NOTE: except the action gets the version from the installation path
        # NOTE: on disk and we get it from runtime.
        run: |
          python -c 'import platform; print("python-version=" + platform.python_version())' >> ${GITHUB_OUTPUT}
        shell: C:\cygwin\bin\env.exe CYGWIN_NOWINPATH=1 CHERE_INVOKING=1 C:\cygwin\bin\bash.exe -leo pipefail -o igncr {0}
      - name: Run tests
        shell: C:\cygwin\bin\env.exe CYGWIN_NOWINPATH=1 CHERE_INVOKING=1 C:\cygwin\bin\bash.exe -leo pipefail -o igncr {0}
        run: |
          git config --global --add safe.directory "$(cygpath -u "$GITHUB_WORKSPACE")" # workaround for #3408
          tox
      - name: Create coverage report
        if: hashFiles('.coverage') != ''  # Rudimentary `file.exists()`
        run: |
          python -m pip install coverage
          python -m coverage xml --ignore-errors
        shell: C:\cygwin\bin\env.exe CYGWIN_NOWINPATH=1 CHERE_INVOKING=1 C:\cygwin\bin\bash.exe -leo pipefail -o igncr {0}
      - name: Publish coverage
        if: hashFiles('coverage.xml') != ''  # Rudimentary `file.exists()`
        uses: codecov/codecov-action@v4
        with:
          flags: >-  # Mark which lines are covered by which envs
            CI-GHA,
            ${{ github.job }},
            OS-${{ runner.os }},
            VM-${{ matrix.platform }},
            Py-${{ steps.python-install.outputs.python-version }}
          token: ${{ secrets.CODECOV_TOKEN }}

  integration-test:
    needs: test
    if: github.event_name == 'workflow_dispatch' || (github.event_name == 'push' && contains(github.ref, 'refs/tags/'))
    # To avoid long times and high resource usage, we assume that:
    # 1. The setuptools APIs used by packages don't vary too much with OS or
    #    Python implementation
    # 2. Any circumstance for which the previous assumption is not valid is
    #    already tested via unit tests (or other tests not classified here as
    #    "integration")
    # With that in mind, the integration tests can run for a single setup
    runs-on: ubuntu-latest
    timeout-minutes: 75
    steps:
      - uses: actions/checkout@v4
      - name: Install OS-level dependencies
        run: |
          sudo apt-get update
          sudo apt-get install build-essential gfortran libopenblas-dev libyaml-dev
      - name: Setup Python
        uses: actions/setup-python@v5
        with:
          # Use a release that is not very new but still have a long life:
          python-version: "3.10"
      - name: Install tox
        run: |
          python -m pip install tox
      - name: Run integration tests
        run: tox -e integration

  release:
    permissions:
      contents: write
    needs:
    - check
    if: github.event_name == 'push' && contains(github.ref, 'refs/tags/')
    runs-on: ubuntu-latest
    timeout-minutes: 75
    steps:
      - uses: actions/checkout@v4
      - name: Setup Python
        uses: actions/setup-python@v5
        with:
          python-version: 3.x
      - name: Install tox
        run: python -m pip install tox
      - name: Run
        run: tox -e release
        env:
          TWINE_PASSWORD: ${{ secrets.PYPI_TOKEN }}
          GITHUB_TOKEN: ${{ secrets.GITHUB_TOKEN }}<|MERGE_RESOLUTION|>--- conflicted
+++ resolved
@@ -11,7 +11,6 @@
     - '**'
   pull_request:
   workflow_dispatch:
-<<<<<<< HEAD
 
 concurrency:
   group: >-
@@ -19,8 +18,6 @@
     ${{ github.ref_type }}-
     ${{ github.event.pull_request.number || github.sha }}
   cancel-in-progress: true
-=======
->>>>>>> 3fe8c5ba
 
 permissions:
   contents: read
@@ -75,14 +72,10 @@
         exclude:
         - {python: "3.8", platform: "macos-latest"}
     runs-on: ${{ matrix.platform }}
-<<<<<<< HEAD
-    continue-on-error: ${{ matrix.python == '3.13' }}
+    continue-on-error: ${{ matrix.python == '3.14' }}
     env:
       SETUPTOOLS_USE_DISTUTILS: ${{ matrix.distutils || 'local' }}
     timeout-minutes: 75
-=======
-    continue-on-error: ${{ matrix.python == '3.14' }}
->>>>>>> 3fe8c5ba
     steps:
       - uses: actions/checkout@v4
       - name: Setup Python
