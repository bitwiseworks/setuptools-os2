from distutils.command.install_scripts import install_scripts \
     as _install_scripts
from pkg_resources import Distribution, PathMetadata, ensure_directory
import os
from distutils import log

class install_scripts(_install_scripts):
    """Do normal script install, plus any egg_info wrapper scripts"""

    def initialize_options(self):
        _install_scripts.initialize_options(self)
        self.no_ep = False

    def run(self):
        from setuptools.command.easy_install import get_script_args
        from setuptools.command.easy_install import sys_executable

        self.run_command("egg_info")
        if self.distribution.scripts:
            _install_scripts.run(self)  # run first to set up self.outfiles
        else:
            self.outfiles = []
        if self.no_ep:
            # don't install entry point scripts into .egg file!
            return

        ei_cmd = self.get_finalized_command("egg_info")
        dist = Distribution(
            ei_cmd.egg_base, PathMetadata(ei_cmd.egg_base, ei_cmd.egg_info),
            ei_cmd.egg_name, ei_cmd.egg_version,
        )
        bs_cmd = self.get_finalized_command('build_scripts')
        executable = getattr(bs_cmd,'executable',sys_executable)
        is_wininst = getattr(
            self.get_finalized_command("bdist_wininst"), '_is_running', False
        )
        for args in get_script_args(dist, executable, is_wininst):
            self.write_script(*args)

    def write_script(self, script_name, contents, mode="t", *ignored):
        """Write an executable file to the scripts directory"""
        from setuptools.command.easy_install import chmod, current_umask
        log.info("Installing %s script to %s", script_name, self.install_dir)
        target = os.path.join(self.install_dir, script_name)
        self.outfiles.append(target)

        mask = current_umask()
        if not self.dry_run:
            ensure_directory(target)
            f = open(target,"w"+mode)
            f.write(contents)
            f.close()
<<<<<<< HEAD
            chmod(target,0x1ED)  # 0755
=======
            chmod(target, 0777-mask)
>>>>>>> db678072
<|MERGE_RESOLUTION|>--- conflicted
+++ resolved
@@ -50,8 +50,4 @@
             f = open(target,"w"+mode)
             f.write(contents)
             f.close()
-<<<<<<< HEAD
-            chmod(target,0x1ED)  # 0755
-=======
-            chmod(target, 0777-mask)
->>>>>>> db678072
+            chmod(target, 0x1FF-mask)  # 0777
