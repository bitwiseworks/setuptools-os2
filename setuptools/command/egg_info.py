"""setuptools.command.egg_info

Create a distribution's .egg-info directory and contents"""

from distutils.filelist import FileList as _FileList
from distutils.util import convert_path
from distutils import log
import distutils.errors
import distutils.filelist
import os
import re
import sys

<<<<<<< HEAD
import six

from setuptools import Command
from setuptools.command.sdist import sdist
from setuptools import svn_utils
=======
try:
    from setuptools_svn import svn_utils
except ImportError:
    pass

from setuptools import Command
from setuptools.command.sdist import sdist
from setuptools.compat import basestring, PY3, StringIO
>>>>>>> 41f2c5ec
from setuptools.command.sdist import walk_revctrl
from pkg_resources import (
    parse_requirements, safe_name, parse_version,
    safe_version, yield_lines, EntryPoint, iter_entry_points, to_filename)
import setuptools.unicode_utils as unicode_utils

from pkg_resources import packaging

class egg_info(Command):
    description = "create a distribution's .egg-info directory"

    user_options = [
        ('egg-base=', 'e', "directory containing .egg-info directories"
                           " (default: top of the source tree)"),
        ('tag-svn-revision', 'r',
         "Add subversion revision ID to version number"),
        ('tag-date', 'd', "Add date stamp (e.g. 20050528) to version number"),
        ('tag-build=', 'b', "Specify explicit tag to add to version number"),
        ('no-svn-revision', 'R',
         "Don't add subversion revision ID [default]"),
        ('no-date', 'D', "Don't include date stamp [default]"),
    ]

    boolean_options = ['tag-date', 'tag-svn-revision']
    negative_opt = {'no-svn-revision': 'tag-svn-revision',
                    'no-date': 'tag-date'}

    def initialize_options(self):
        self.egg_name = None
        self.egg_version = None
        self.egg_base = None
        self.egg_info = None
        self.tag_build = None
        self.tag_svn_revision = 0
        self.tag_date = 0
        self.broken_egg_info = False
        self.vtags = None

    def save_version_info(self, filename):
        from setuptools.command.setopt import edit_config

        values = dict(
            egg_info=dict(
                tag_svn_revision=0,
                tag_date=0,
                tag_build=self.tags(),
            )
        )
        edit_config(filename, values)

    def finalize_options(self):
        self.egg_name = safe_name(self.distribution.get_name())
        self.vtags = self.tags()
        self.egg_version = self.tagged_version()

        parsed_version = parse_version(self.egg_version)

        try:
            is_version = isinstance(parsed_version, packaging.version.Version)
            spec = (
                "%s==%s" if is_version else "%s===%s"
            )
            list(
                parse_requirements(spec % (self.egg_name, self.egg_version))
            )
        except ValueError:
            raise distutils.errors.DistutilsOptionError(
                "Invalid distribution name or version syntax: %s-%s" %
                (self.egg_name, self.egg_version)
            )

        if self.egg_base is None:
            dirs = self.distribution.package_dir
            self.egg_base = (dirs or {}).get('', os.curdir)

        self.ensure_dirname('egg_base')
        self.egg_info = to_filename(self.egg_name) + '.egg-info'
        if self.egg_base != os.curdir:
            self.egg_info = os.path.join(self.egg_base, self.egg_info)
        if '-' in self.egg_name:
            self.check_broken_egg_info()

        # Set package version for the benefit of dumber commands
        # (e.g. sdist, bdist_wininst, etc.)
        #
        self.distribution.metadata.version = self.egg_version

        # If we bootstrapped around the lack of a PKG-INFO, as might be the
        # case in a fresh checkout, make sure that any special tags get added
        # to the version info
        #
        pd = self.distribution._patched_dist
        if pd is not None and pd.key == self.egg_name.lower():
            pd._version = self.egg_version
            pd._parsed_version = parse_version(self.egg_version)
            self.distribution._patched_dist = None

    def write_or_delete_file(self, what, filename, data, force=False):
        """Write `data` to `filename` or delete if empty

        If `data` is non-empty, this routine is the same as ``write_file()``.
        If `data` is empty but not ``None``, this is the same as calling
        ``delete_file(filename)`.  If `data` is ``None``, then this is a no-op
        unless `filename` exists, in which case a warning is issued about the
        orphaned file (if `force` is false), or deleted (if `force` is true).
        """
        if data:
            self.write_file(what, filename, data)
        elif os.path.exists(filename):
            if data is None and not force:
                log.warn(
                    "%s not set in setup(), but %s exists", what, filename
                )
                return
            else:
                self.delete_file(filename)

    def write_file(self, what, filename, data):
        """Write `data` to `filename` (if not a dry run) after announcing it

        `what` is used in a log message to identify what is being written
        to the file.
        """
        log.info("writing %s to %s", what, filename)
        if six.PY3:
            data = data.encode("utf-8")
        if not self.dry_run:
            f = open(filename, 'wb')
            f.write(data)
            f.close()

    def delete_file(self, filename):
        """Delete `filename` (if not a dry run) after announcing it"""
        log.info("deleting %s", filename)
        if not self.dry_run:
            os.unlink(filename)

    def tagged_version(self):
        version = self.distribution.get_version()
        # egg_info may be called more than once for a distribution,
        # in which case the version string already contains all tags.
        if self.vtags and version.endswith(self.vtags):
            return safe_version(version)
        return safe_version(version + self.vtags)

    def run(self):
        self.mkpath(self.egg_info)
        installer = self.distribution.fetch_build_egg
        for ep in iter_entry_points('egg_info.writers'):
            writer = ep.load(installer=installer)
            writer(self, ep.name, os.path.join(self.egg_info, ep.name))

        # Get rid of native_libs.txt if it was put there by older bdist_egg
        nl = os.path.join(self.egg_info, "native_libs.txt")
        if os.path.exists(nl):
            self.delete_file(nl)

        self.find_sources()

    def tags(self):
        version = ''
        if self.tag_build:
            version += self.tag_build
        if self.tag_svn_revision:
            rev = self.get_svn_revision()
            if rev:     # is 0 if it's not an svn working copy
                version += '-r%s' % rev
        if self.tag_date:
            import time

            version += time.strftime("-%Y%m%d")
        return version

    @staticmethod
    def get_svn_revision():
        if 'svn_utils' not in globals():
            return "0"
        return str(svn_utils.SvnInfo.load(os.curdir).get_revision())

    def find_sources(self):
        """Generate SOURCES.txt manifest file"""
        manifest_filename = os.path.join(self.egg_info, "SOURCES.txt")
        mm = manifest_maker(self.distribution)
        mm.manifest = manifest_filename
        mm.run()
        self.filelist = mm.filelist

    def check_broken_egg_info(self):
        bei = self.egg_name + '.egg-info'
        if self.egg_base != os.curdir:
            bei = os.path.join(self.egg_base, bei)
        if os.path.exists(bei):
            log.warn(
                "-" * 78 + '\n'
                "Note: Your current .egg-info directory has a '-' in its name;"
                '\nthis will not work correctly with "setup.py develop".\n\n'
                'Please rename %s to %s to correct this problem.\n' + '-' * 78,
                bei, self.egg_info
            )
            self.broken_egg_info = self.egg_info
            self.egg_info = bei  # make it work for now


class FileList(_FileList):
    """File list that accepts only existing, platform-independent paths"""

    def append(self, item):
        if item.endswith('\r'):  # Fix older sdists built on Windows
            item = item[:-1]
        path = convert_path(item)

        if self._safe_path(path):
            self.files.append(path)

    def extend(self, paths):
        self.files.extend(filter(self._safe_path, paths))

    def _repair(self):
        """
        Replace self.files with only safe paths

        Because some owners of FileList manipulate the underlying
        ``files`` attribute directly, this method must be called to
        repair those paths.
        """
        self.files = list(filter(self._safe_path, self.files))

    def _safe_path(self, path):
        enc_warn = "'%s' not %s encodable -- skipping"

        # To avoid accidental trans-codings errors, first to unicode
        u_path = unicode_utils.filesys_decode(path)
        if u_path is None:
            log.warn("'%s' in unexpected encoding -- skipping" % path)
            return False

        # Must ensure utf-8 encodability
        utf8_path = unicode_utils.try_encode(u_path, "utf-8")
        if utf8_path is None:
            log.warn(enc_warn, path, 'utf-8')
            return False

        try:
            # accept is either way checks out
            if os.path.exists(u_path) or os.path.exists(utf8_path):
                return True
        # this will catch any encode errors decoding u_path
        except UnicodeEncodeError:
            log.warn(enc_warn, path, sys.getfilesystemencoding())


class manifest_maker(sdist):
    template = "MANIFEST.in"

    def initialize_options(self):
        self.use_defaults = 1
        self.prune = 1
        self.manifest_only = 1
        self.force_manifest = 1

    def finalize_options(self):
        pass

    def run(self):
        self.filelist = FileList()
        if not os.path.exists(self.manifest):
            self.write_manifest()  # it must exist so it'll get in the list
        self.filelist.findall()
        self.add_defaults()
        if os.path.exists(self.template):
            self.read_template()
        self.prune_file_list()
        self.filelist.sort()
        self.filelist.remove_duplicates()
        self.write_manifest()

    def _manifest_normalize(self, path):
        path = unicode_utils.filesys_decode(path)
        return path.replace(os.sep, '/')

    def write_manifest(self):
        """
        Write the file list in 'self.filelist' to the manifest file
        named by 'self.manifest'.
        """
        self.filelist._repair()

        # Now _repairs should encodability, but not unicode
        files = [self._manifest_normalize(f) for f in self.filelist.files]
        msg = "writing manifest file '%s'" % self.manifest
        self.execute(write_file, (self.manifest, files), msg)

    def warn(self, msg):  # suppress missing-file warnings from sdist
        if not msg.startswith("standard file not found:"):
            sdist.warn(self, msg)

    def add_defaults(self):
        sdist.add_defaults(self)
        self.filelist.append(self.template)
        self.filelist.append(self.manifest)
        rcfiles = list(walk_revctrl())
        if rcfiles:
            self.filelist.extend(rcfiles)
        elif os.path.exists(self.manifest):
            self.read_manifest()
        ei_cmd = self.get_finalized_command('egg_info')
        self._add_egg_info(cmd=ei_cmd)
        self.filelist.include_pattern("*", prefix=ei_cmd.egg_info)

    def _add_egg_info(self, cmd):
        """
        Add paths for egg-info files for an external egg-base.

        The egg-info files are written to egg-base. If egg-base is
        outside the current working directory, this method
        searchs the egg-base directory for files to include
        in the manifest. Uses distutils.filelist.findall (which is
        really the version monkeypatched in by setuptools/__init__.py)
        to perform the search.

        Since findall records relative paths, prefix the returned
        paths with cmd.egg_base, so add_default's include_pattern call
        (which is looking for the absolute cmd.egg_info) will match
        them.
        """
        if cmd.egg_base == os.curdir:
            # egg-info files were already added by something else
            return

        discovered = distutils.filelist.findall(cmd.egg_base)
        resolved = (os.path.join(cmd.egg_base, path) for path in discovered)
        self.filelist.allfiles.extend(resolved)

    def prune_file_list(self):
        build = self.get_finalized_command('build')
        base_dir = self.distribution.get_fullname()
        self.filelist.exclude_pattern(None, prefix=build.build_base)
        self.filelist.exclude_pattern(None, prefix=base_dir)
        sep = re.escape(os.sep)
        self.filelist.exclude_pattern(r'(^|' + sep + r')(RCS|CVS|\.svn)' + sep,
                                      is_regex=1)


def write_file(filename, contents):
    """Create a file with the specified name and write 'contents' (a
    sequence of strings without line terminators) to it.
    """
    contents = "\n".join(contents)

    # assuming the contents has been vetted for utf-8 encoding
    contents = contents.encode("utf-8")

    with open(filename, "wb") as f:  # always write POSIX-style manifest
        f.write(contents)


def write_pkg_info(cmd, basename, filename):
    log.info("writing %s", filename)
    if not cmd.dry_run:
        metadata = cmd.distribution.metadata
        metadata.version, oldver = cmd.egg_version, metadata.version
        metadata.name, oldname = cmd.egg_name, metadata.name
        try:
            # write unescaped data to PKG-INFO, so older pkg_resources
            # can still parse it
            metadata.write_pkg_info(cmd.egg_info)
        finally:
            metadata.name, metadata.version = oldname, oldver

        safe = getattr(cmd.distribution, 'zip_safe', None)
        from setuptools.command import bdist_egg

        bdist_egg.write_safety_flag(cmd.egg_info, safe)


def warn_depends_obsolete(cmd, basename, filename):
    if os.path.exists(filename):
        log.warn(
            "WARNING: 'depends.txt' is not used by setuptools 0.6!\n"
            "Use the install_requires/extras_require setup() args instead."
        )


def _write_requirements(stream, reqs):
    lines = yield_lines(reqs or ())
    append_cr = lambda line: line + '\n'
    lines = map(append_cr, lines)
    stream.writelines(lines)


def write_requirements(cmd, basename, filename):
    dist = cmd.distribution
    data = six.StringIO()
    _write_requirements(data, dist.install_requires)
    extras_require = dist.extras_require or {}
    for extra in sorted(extras_require):
        data.write('\n[{extra}]\n'.format(**vars()))
        _write_requirements(data, extras_require[extra])
    cmd.write_or_delete_file("requirements", filename, data.getvalue())


def write_setup_requirements(cmd, basename, filename):
    data = StringIO()
    _write_requirements(data, cmd.distribution.setup_requires)
    cmd.write_or_delete_file("setup-requirements", filename, data.getvalue())


def write_toplevel_names(cmd, basename, filename):
    pkgs = dict.fromkeys(
        [
            k.split('.', 1)[0]
            for k in cmd.distribution.iter_distribution_names()
        ]
    )
    cmd.write_file("top-level names", filename, '\n'.join(sorted(pkgs)) + '\n')


def overwrite_arg(cmd, basename, filename):
    write_arg(cmd, basename, filename, True)


def write_arg(cmd, basename, filename, force=False):
    argname = os.path.splitext(basename)[0]
    value = getattr(cmd.distribution, argname, None)
    if value is not None:
        value = '\n'.join(value) + '\n'
    cmd.write_or_delete_file(argname, filename, value, force)


def write_entries(cmd, basename, filename):
    ep = cmd.distribution.entry_points

    if isinstance(ep, six.string_types) or ep is None:
        data = ep
    elif ep is not None:
        data = []
        for section, contents in sorted(ep.items()):
            if not isinstance(contents, six.string_types):
                contents = EntryPoint.parse_group(section, contents)
                contents = '\n'.join(sorted(map(str, contents.values())))
            data.append('[%s]\n%s\n\n' % (section, contents))
        data = ''.join(data)

    cmd.write_or_delete_file('entry points', filename, data, True)


def get_pkg_info_revision():
    # See if we can get a -r### off of PKG-INFO, in case this is an sdist of
    # a subversion revision
    #
    if os.path.exists('PKG-INFO'):
        f = open('PKG-INFO', 'rU')
        for line in f:
            match = re.match(r"Version:.*-r(\d+)\s*$", line)
            if match:
                return int(match.group(1))
        f.close()
    return 0<|MERGE_RESOLUTION|>--- conflicted
+++ resolved
@@ -11,13 +11,8 @@
 import re
 import sys
 
-<<<<<<< HEAD
 import six
 
-from setuptools import Command
-from setuptools.command.sdist import sdist
-from setuptools import svn_utils
-=======
 try:
     from setuptools_svn import svn_utils
 except ImportError:
@@ -25,8 +20,6 @@
 
 from setuptools import Command
 from setuptools.command.sdist import sdist
-from setuptools.compat import basestring, PY3, StringIO
->>>>>>> 41f2c5ec
 from setuptools.command.sdist import walk_revctrl
 from pkg_resources import (
     parse_requirements, safe_name, parse_version,
