from __future__ import annotations

import os
import sys
from itertools import product, starmap

from .._path import StrPath
from ..dist import Distribution

import distutils.command.install_lib as orig


class install_lib(orig.install_lib):
    """Don't add compiled flags to filenames of non-Python files"""

    distribution: Distribution  # override distutils.dist.Distribution with setuptools.dist.Distribution

    def run(self) -> None:
        self.build()
        outfiles = self.install()
        if outfiles is not None:
            # always compile, in case we have any extension stubs to deal with
            self.byte_compile(outfiles)

    def get_exclusions(self):
        """
        Return a collections.Sized collections.Container of paths to be
        excluded for single_version_externally_managed installations.
        """
        all_packages = (
            pkg
            for ns_pkg in self._get_SVEM_NSPs()
            for pkg in self._all_packages(ns_pkg)
        )

        excl_specs = product(all_packages, self._gen_exclusion_paths())
        return set(starmap(self._exclude_pkg_path, excl_specs))

    def _exclude_pkg_path(self, pkg, exclusion_path):
        """
        Given a package name and exclusion path within that package,
        compute the full exclusion path.
        """
        parts = pkg.split('.') + [exclusion_path]
        return os.path.join(self.install_dir, *parts)

    @staticmethod
    def _all_packages(pkg_name):
        """
        >>> list(install_lib._all_packages('foo.bar.baz'))
        ['foo.bar.baz', 'foo.bar', 'foo']
        """
        while pkg_name:
            yield pkg_name
            pkg_name, _sep, _child = pkg_name.rpartition('.')

    def _get_SVEM_NSPs(self):
        """
        Get namespace packages (list) but only for
        single_version_externally_managed installations and empty otherwise.
        """
        # TODO: is it necessary to short-circuit here? i.e. what's the cost
        # if get_finalized_command is called even when namespace_packages is
        # False?
        if not self.distribution.namespace_packages:
            return []

        install_cmd = self.get_finalized_command('install')
        svem = install_cmd.single_version_externally_managed

        return self.distribution.namespace_packages if svem else []

    @staticmethod
    def _gen_exclusion_paths():
        """
        Generate file paths to be excluded for namespace packages (bytecode
        cache files).
        """
        # always exclude the package module itself
        yield '__init__.py'

        yield '__init__.pyc'
        yield '__init__.pyo'

        if not hasattr(sys, 'implementation'):
            return

        base = os.path.join('__pycache__', '__init__.' + sys.implementation.cache_tag)
        yield base + '.pyc'
        yield base + '.pyo'
        yield base + '.opt-1.pyc'
        yield base + '.opt-2.pyc'

    def copy_tree(
<<<<<<< HEAD
            self, infile, outfile,
            preserve_mode=1, preserve_times=1, preserve_symlinks=0, level=1
    ):
        if os.name != 'os2': # somehow the below assertion doesn't work
            assert preserve_mode and preserve_times and not preserve_symlinks
=======
        self,
        infile: StrPath,
        outfile: str,
        # override: Using actual booleans
        preserve_mode: bool = True,  # type: ignore[override]
        preserve_times: bool = True,  # type: ignore[override]
        preserve_symlinks: bool = False,  # type: ignore[override]
        level: object = 1,
    ) -> list[str]:
        assert preserve_mode
        assert preserve_times
        assert not preserve_symlinks
>>>>>>> 6ead555c
        exclude = self.get_exclusions()

        if not exclude:
            return orig.install_lib.copy_tree(self, infile, outfile, preserve_symlinks=1)

        # Exclude namespace package __init__.py* files from the output

        from setuptools.archive_util import unpack_directory

        from distutils import log

        outfiles: list[str] = []

        def pf(src: str, dst: str):
            if dst in exclude:
                log.warn("Skipping installation of %s (namespace package)", dst)
                return False

            log.info("copying %s -> %s", src, os.path.dirname(dst))
            outfiles.append(dst)
            return dst

        unpack_directory(infile, outfile, pf)
        return outfiles

    def get_outputs(self):
        outputs = orig.install_lib.get_outputs(self)
        exclude = self.get_exclusions()
        if exclude:
            return [f for f in outputs if f not in exclude]
        return outputs<|MERGE_RESOLUTION|>--- conflicted
+++ resolved
@@ -92,13 +92,6 @@
         yield base + '.opt-2.pyc'
 
     def copy_tree(
-<<<<<<< HEAD
-            self, infile, outfile,
-            preserve_mode=1, preserve_times=1, preserve_symlinks=0, level=1
-    ):
-        if os.name != 'os2': # somehow the below assertion doesn't work
-            assert preserve_mode and preserve_times and not preserve_symlinks
-=======
         self,
         infile: StrPath,
         outfile: str,
@@ -111,7 +104,6 @@
         assert preserve_mode
         assert preserve_times
         assert not preserve_symlinks
->>>>>>> 6ead555c
         exclude = self.get_exclusions()
 
         if not exclude:
