--- conflicted
+++ resolved
@@ -245,40 +245,20 @@
 
         self.config_vars = dict(sysconfig.get_config_vars())
 
-<<<<<<< HEAD
-        self.config_vars.update(
-            {
-                'dist_name': self.distribution.get_name(),
-                'dist_version': self.distribution.get_version(),
-                'dist_fullname': self.distribution.get_fullname(),
-                'py_version': py_version,
-                'py_version_short': (
-                    f'{sys.version_info.major}.{sys.version_info.minor}'
-                ),
-                'py_version_nodot': f'{sys.version_info.major}{sys.version_info.minor}',
-                'sys_prefix': self.config_vars['prefix'],
-                'sys_exec_prefix': self.config_vars['exec_prefix'],
-                # Only POSIX systems have abiflags
-                'abiflags': getattr(sys, 'abiflags', ''),
-                # Only python 3.9+ has platlibdir
-                'platlibdir': getattr(sys, 'platlibdir', 'lib'),
-            }
-        )
-=======
         self.config_vars.update({
             'dist_name': self.distribution.get_name(),
             'dist_version': self.distribution.get_version(),
             'dist_fullname': self.distribution.get_fullname(),
             'py_version': py_version,
-            'py_version_short': (f'{sys.version_info.major}.{sys.version_info.minor}'),
+            'py_version_short': f'{sys.version_info.major}.{sys.version_info.minor}',
             'py_version_nodot': f'{sys.version_info.major}{sys.version_info.minor}',
             'sys_prefix': self.config_vars['prefix'],
             'sys_exec_prefix': self.config_vars['exec_prefix'],
-            # Only python 3.2+ has abiflags
+            # Only POSIX systems have abiflags
             'abiflags': getattr(sys, 'abiflags', ''),
+            # Only python 3.9+ has platlibdir
             'platlibdir': getattr(sys, 'platlibdir', 'lib'),
         })
->>>>>>> 5d93238d
         with contextlib.suppress(AttributeError):
             # only for distutils outside stdlib
             self.config_vars.update({
