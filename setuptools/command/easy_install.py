#!/usr/bin/env python
"""
Easy Install
------------

A tool for doing automatic download/extract/build of distutils-based Python
packages.  For detailed documentation, see the accompanying EasyInstall.txt
file, or visit the `EasyInstall home page`__.

__ https://setuptools.readthedocs.io/en/latest/easy_install.html

"""

from glob import glob
from distutils.util import get_platform
from distutils.util import convert_path, subst_vars
from distutils.errors import (
    DistutilsArgError, DistutilsOptionError,
    DistutilsError, DistutilsPlatformError,
)
from distutils.command.install import INSTALL_SCHEMES, SCHEME_KEYS
from distutils import log, dir_util
from distutils.command.build_scripts import first_line_re
from distutils.spawn import find_executable
import sys
import os
import zipimport
import shutil
import tempfile
import zipfile
import re
import stat
import random
import textwrap
import warnings
import site
import struct
import contextlib
import subprocess
import shlex
import io


from sysconfig import get_config_vars, get_path

from setuptools import SetuptoolsDeprecationWarning

from setuptools.extern import six
from setuptools.extern.six.moves import configparser, map

from setuptools import Command
from setuptools.sandbox import run_setup
from setuptools.py27compat import rmtree_safe
from setuptools.command import setopt
from setuptools.archive_util import unpack_archive
from setuptools.package_index import (
    PackageIndex, parse_requirement_arg, URL_SCHEME,
)
from setuptools.command import bdist_egg, egg_info
from setuptools.wheel import Wheel
from pkg_resources import (
    yield_lines, normalize_path, resource_string, ensure_directory,
    get_distribution, find_distributions, Environment, Requirement,
    Distribution, PathMetadata, EggMetadata, WorkingSet, DistributionNotFound,
    VersionConflict, DEVELOP_DIST,
)
import pkg_resources.py31compat

__metaclass__ = type

# Turn on PEP440Warnings
warnings.filterwarnings("default", category=pkg_resources.PEP440Warning)

__all__ = [
    'samefile', 'easy_install', 'PthDistributions', 'extract_wininst_cfg',
    'main', 'get_exe_prefixes',
]


def is_64bit():
    return struct.calcsize("P") == 8


def samefile(p1, p2):
    """
    Determine if two paths reference the same file.

    Augments os.path.samefile to work on Windows and
    suppresses errors if the path doesn't exist.
    """
    both_exist = os.path.exists(p1) and os.path.exists(p2)
    use_samefile = hasattr(os.path, 'samefile') and both_exist
    if use_samefile:
        return os.path.samefile(p1, p2)
    norm_p1 = os.path.normpath(os.path.normcase(p1))
    norm_p2 = os.path.normpath(os.path.normcase(p2))
    return norm_p1 == norm_p2


if six.PY2:

    def _to_bytes(s):
        return s

    def isascii(s):
        try:
            six.text_type(s, 'ascii')
            return True
        except UnicodeError:
            return False
else:

    def _to_bytes(s):
        return s.encode('utf8')

    def isascii(s):
        try:
            s.encode('ascii')
            return True
        except UnicodeError:
            return False


def _one_liner(text):
    return textwrap.dedent(text).strip().replace('\n', '; ')


class easy_install(Command):
    """Manage a download/build/install process"""
    description = "Find/get/install Python packages"
    command_consumes_arguments = True

    user_options = [
        ('prefix=', None, "installation prefix"),
        ("zip-ok", "z", "install package as a zipfile"),
        ("multi-version", "m", "make apps have to require() a version"),
        ("upgrade", "U", "force upgrade (searches PyPI for latest versions)"),
        ("install-dir=", "d", "install package to DIR"),
        ("script-dir=", "s", "install scripts to DIR"),
        ("exclude-scripts", "x", "Don't install scripts"),
        ("always-copy", "a", "Copy all needed packages to install dir"),
        ("index-url=", "i", "base URL of Python Package Index"),
        ("find-links=", "f", "additional URL(s) to search for packages"),
        ("build-directory=", "b",
         "download/extract/build in DIR; keep the results"),
        ('optimize=', 'O',
         "also compile with optimization: -O1 for \"python -O\", "
         "-O2 for \"python -OO\", and -O0 to disable [default: -O0]"),
        ('record=', None,
         "filename in which to record list of installed files"),
        ('always-unzip', 'Z', "don't install as a zipfile, no matter what"),
        ('site-dirs=', 'S', "list of directories where .pth files work"),
        ('editable', 'e', "Install specified packages in editable form"),
        ('no-deps', 'N', "don't install dependencies"),
        ('allow-hosts=', 'H', "pattern(s) that hostnames must match"),
        ('local-snapshots-ok', 'l',
         "allow building eggs from local checkouts"),
        ('version', None, "print version information and exit"),
        ('no-find-links', None,
         "Don't load find-links defined in packages being installed"),
        ('user', None, "install in user site-package '%s'" % site.USER_SITE)
    ]
    boolean_options = [
        'zip-ok', 'multi-version', 'exclude-scripts', 'upgrade', 'always-copy',
        'editable',
        'no-deps', 'local-snapshots-ok', 'version',
        'user'
    ]

    negative_opt = {'always-unzip': 'zip-ok'}
    create_index = PackageIndex

    def initialize_options(self):
        # the --user option seems to be an opt-in one,
        # so the default should be False.
        self.user = 0
        self.zip_ok = self.local_snapshots_ok = None
        self.install_dir = self.script_dir = self.exclude_scripts = None
        self.index_url = None
        self.find_links = None
        self.build_directory = None
        self.args = None
        self.optimize = self.record = None
        self.upgrade = self.always_copy = self.multi_version = None
        self.editable = self.no_deps = self.allow_hosts = None
        self.root = self.prefix = self.no_report = None
        self.version = None
        self.install_purelib = None  # for pure module distributions
        self.install_platlib = None  # non-pure (dists w/ extensions)
        self.install_headers = None  # for C/C++ headers
        self.install_lib = None  # set to either purelib or platlib
        self.install_scripts = None
        self.install_data = None
        self.install_base = None
        self.install_platbase = None
        if site.ENABLE_USER_SITE:
            self.install_userbase = site.USER_BASE
            self.install_usersite = site.USER_SITE
        else:
            self.install_userbase = None
            self.install_usersite = None
        self.no_find_links = None

        # Options not specifiable via command line
        self.package_index = None
        self.pth_file = self.always_copy_from = None
        self.site_dirs = None
        self.installed_projects = {}
        self.sitepy_installed = False
        # Always read easy_install options, even if we are subclassed, or have
        # an independent instance created.  This ensures that defaults will
        # always come from the standard configuration file(s)' "easy_install"
        # section, even if this is a "develop" or "install" command, or some
        # other embedding.
        self._dry_run = None
        self.verbose = self.distribution.verbose
        self.distribution._set_command_options(
            self, self.distribution.get_option_dict('easy_install')
        )

    def delete_blockers(self, blockers):
        extant_blockers = (
            filename for filename in blockers
            if os.path.exists(filename) or os.path.islink(filename)
        )
        list(map(self._delete_path, extant_blockers))

    def _delete_path(self, path):
        log.info("Deleting %s", path)
        if self.dry_run:
            return

        is_tree = os.path.isdir(path) and not os.path.islink(path)
        remover = rmtree if is_tree else os.unlink
        remover(path)

    @staticmethod
    def _render_version():
        """
        Render the Setuptools version and installation details, then exit.
        """
        ver = '{}.{}'.format(*sys.version_info)
        dist = get_distribution('setuptools')
        tmpl = 'setuptools {dist.version} from {dist.location} (Python {ver})'
        print(tmpl.format(**locals()))
        raise SystemExit()

    def finalize_options(self):
        self.version and self._render_version()

        py_version = sys.version.split()[0]
        prefix, exec_prefix = get_config_vars('prefix', 'exec_prefix')

        self.config_vars = {
            'dist_name': self.distribution.get_name(),
            'dist_version': self.distribution.get_version(),
            'dist_fullname': self.distribution.get_fullname(),
            'py_version': py_version,
            'py_version_short': py_version[0:3],
            'py_version_nodot': py_version[0] + py_version[2],
            'sys_prefix': prefix,
            'prefix': prefix,
            'sys_exec_prefix': exec_prefix,
            'exec_prefix': exec_prefix,
            # Only python 3.2+ has abiflags
            'abiflags': getattr(sys, 'abiflags', ''),
        }

        if site.ENABLE_USER_SITE:
            self.config_vars['userbase'] = self.install_userbase
            self.config_vars['usersite'] = self.install_usersite

        elif self.user:
            log.warn("WARNING: The user site-packages directory is disabled.")

        self._fix_install_dir_for_user_site()

        self.expand_basedirs()
        self.expand_dirs()

        self._expand(
            'install_dir', 'script_dir', 'build_directory',
            'site_dirs',
        )
        # If a non-default installation directory was specified, default the
        # script directory to match it.
        if self.script_dir is None:
            self.script_dir = self.install_dir

        if self.no_find_links is None:
            self.no_find_links = False

        # Let install_dir get set by install_lib command, which in turn
        # gets its info from the install command, and takes into account
        # --prefix and --home and all that other crud.
        self.set_undefined_options(
            'install_lib', ('install_dir', 'install_dir')
        )
        # Likewise, set default script_dir from 'install_scripts.install_dir'
        self.set_undefined_options(
            'install_scripts', ('install_dir', 'script_dir')
        )

        if self.user and self.install_purelib:
            self.install_dir = self.install_purelib
            self.script_dir = self.install_scripts
        # default --record from the install command
        self.set_undefined_options('install', ('record', 'record'))
        # Should this be moved to the if statement below? It's not used
        # elsewhere
        normpath = map(normalize_path, sys.path)
        self.all_site_dirs = get_site_dirs()
        if self.site_dirs is not None:
            site_dirs = [
                os.path.expanduser(s.strip()) for s in
                self.site_dirs.split(',')
            ]
            for d in site_dirs:
                if not os.path.isdir(d):
                    log.warn("%s (in --site-dirs) does not exist", d)
                elif normalize_path(d) not in normpath:
                    raise DistutilsOptionError(
                        d + " (in --site-dirs) is not on sys.path"
                    )
                else:
                    self.all_site_dirs.append(normalize_path(d))
        if not self.editable:
            self.check_site_dir()
        self.index_url = self.index_url or "https://pypi.org/simple/"
        self.shadow_path = self.all_site_dirs[:]
        for path_item in self.install_dir, normalize_path(self.script_dir):
            if path_item not in self.shadow_path:
                self.shadow_path.insert(0, path_item)

        if self.allow_hosts is not None:
            hosts = [s.strip() for s in self.allow_hosts.split(',')]
        else:
            hosts = ['*']
        if self.package_index is None:
            self.package_index = self.create_index(
                self.index_url, search_path=self.shadow_path, hosts=hosts,
            )
        self.local_index = Environment(self.shadow_path + sys.path)

        if self.find_links is not None:
            if isinstance(self.find_links, six.string_types):
                self.find_links = self.find_links.split()
        else:
            self.find_links = []
        if self.local_snapshots_ok:
            self.package_index.scan_egg_links(self.shadow_path + sys.path)
        if not self.no_find_links:
            self.package_index.add_find_links(self.find_links)
        self.set_undefined_options('install_lib', ('optimize', 'optimize'))
        if not isinstance(self.optimize, int):
            try:
                self.optimize = int(self.optimize)
                if not (0 <= self.optimize <= 2):
                    raise ValueError
            except ValueError:
                raise DistutilsOptionError("--optimize must be 0, 1, or 2")

        if self.editable and not self.build_directory:
            raise DistutilsArgError(
                "Must specify a build directory (-b) when using --editable"
            )
        if not self.args:
            raise DistutilsArgError(
                "No urls, filenames, or requirements specified (see --help)")

        self.outputs = []

    def _fix_install_dir_for_user_site(self):
        """
        Fix the install_dir if "--user" was used.
        """
        if not self.user or not site.ENABLE_USER_SITE:
            return

        self.create_home_path()
        if self.install_userbase is None:
            msg = "User base directory is not specified"
            raise DistutilsPlatformError(msg)
        self.install_base = self.install_platbase = self.install_userbase
        scheme_name = os.name.replace('posix', 'unix') + '_user'
        self.select_scheme(scheme_name)

    def _expand_attrs(self, attrs):
        for attr in attrs:
            val = getattr(self, attr)
            if val is not None:
                if os.name == 'posix' or os.name == 'nt':
                    val = os.path.expanduser(val)
                val = subst_vars(val, self.config_vars)
                setattr(self, attr, val)

    def expand_basedirs(self):
        """Calls `os.path.expanduser` on install_base, install_platbase and
        root."""
        self._expand_attrs(['install_base', 'install_platbase', 'root'])

    def expand_dirs(self):
        """Calls `os.path.expanduser` on install dirs."""
        dirs = [
            'install_purelib',
            'install_platlib',
            'install_lib',
            'install_headers',
            'install_scripts',
            'install_data',
        ]
        self._expand_attrs(dirs)

    def run(self, show_deprecation=True):
        if show_deprecation:
            self.announce(
                "WARNING: The easy_install command is deprecated "
                "and will be removed in a future version.",
                log.WARN,
            )
        if self.verbose != self.distribution.verbose:
            log.set_verbosity(self.verbose)
        try:
            for spec in self.args:
                self.easy_install(spec, not self.no_deps)
            if self.record:
                outputs = self.outputs
                if self.root:  # strip any package prefix
                    root_len = len(self.root)
                    for counter in range(len(outputs)):
                        outputs[counter] = outputs[counter][root_len:]
                from distutils import file_util

                self.execute(
                    file_util.write_file, (self.record, outputs),
                    "writing list of installed files to '%s'" %
                    self.record
                )
            self.warn_deprecated_options()
        finally:
            log.set_verbosity(self.distribution.verbose)

    def pseudo_tempname(self):
        """Return a pseudo-tempname base in the install directory.
        This code is intentionally naive; if a malicious party can write to
        the target directory you're already in deep doodoo.
        """
        try:
            pid = os.getpid()
        except Exception:
            pid = random.randint(0, sys.maxsize)
        return os.path.join(self.install_dir, "test-easy-install-%s" % pid)

    def warn_deprecated_options(self):
        pass

    def check_site_dir(self):
        """Verify that self.install_dir is .pth-capable dir, if needed"""

        instdir = normalize_path(self.install_dir)
        pth_file = os.path.join(instdir, 'easy-install.pth')

        # Is it a configured, PYTHONPATH, implicit, or explicit site dir?
        is_site_dir = instdir in self.all_site_dirs

        if not is_site_dir and not self.multi_version:
            # No?  Then directly test whether it does .pth file processing
            is_site_dir = self.check_pth_processing()
        else:
            # make sure we can write to target dir
            testfile = self.pseudo_tempname() + '.write-test'
            test_exists = os.path.exists(testfile)
            try:
                if test_exists:
                    os.unlink(testfile)
                open(testfile, 'w').close()
                os.unlink(testfile)
            except (OSError, IOError):
                self.cant_write_to_target()

        if not is_site_dir and not self.multi_version:
            # Can't install non-multi to non-site dir with easy_install
            pythonpath = os.environ.get('PYTHONPATH', '')
            log.warn(self.__no_default_msg, self.install_dir, pythonpath)

        if is_site_dir:
            if self.pth_file is None:
                self.pth_file = PthDistributions(pth_file, self.all_site_dirs)
        else:
            self.pth_file = None

        if instdir not in map(normalize_path, _pythonpath()):
            # only PYTHONPATH dirs need a site.py, so pretend it's there
            self.sitepy_installed = True
        elif self.multi_version and not os.path.exists(pth_file):
            self.sitepy_installed = True  # don't need site.py in this case
            self.pth_file = None  # and don't create a .pth file
        self.install_dir = instdir

    __cant_write_msg = textwrap.dedent("""
        can't create or remove files in install directory

        The following error occurred while trying to add or remove files in the
        installation directory:

            %s

        The installation directory you specified (via --install-dir, --prefix, or
        the distutils default setting) was:

            %s
        """).lstrip()  # noqa

    __not_exists_id = textwrap.dedent("""
        This directory does not currently exist.  Please create it and try again, or
        choose a different installation directory (using the -d or --install-dir
        option).
        """).lstrip()  # noqa

    __access_msg = textwrap.dedent("""
        Perhaps your account does not have write access to this directory?  If the
        installation directory is a system-owned directory, you may need to sign in
        as the administrator or "root" account.  If you do not have administrative
        access to this machine, you may wish to choose a different installation
        directory, preferably one that is listed in your PYTHONPATH environment
        variable.

        For information on other options, you may wish to consult the
        documentation at:

          https://setuptools.readthedocs.io/en/latest/easy_install.html

        Please make the appropriate changes for your system and try again.
        """).lstrip()  # noqa

    def cant_write_to_target(self):
        msg = self.__cant_write_msg % (sys.exc_info()[1], self.install_dir,)

        if not os.path.exists(self.install_dir):
            msg += '\n' + self.__not_exists_id
        else:
            msg += '\n' + self.__access_msg
        raise DistutilsError(msg)

    def check_pth_processing(self):
        """Empirically verify whether .pth files are supported in inst. dir"""
        instdir = self.install_dir
        log.info("Checking .pth file support in %s", instdir)
        pth_file = self.pseudo_tempname() + ".pth"
        ok_file = pth_file + '.ok'
        ok_exists = os.path.exists(ok_file)
        tmpl = _one_liner("""
            import os
            f = open({ok_file!r}, 'w')
            f.write('OK')
            f.close()
            """) + '\n'
        try:
            if ok_exists:
                os.unlink(ok_file)
            dirname = os.path.dirname(ok_file)
            pkg_resources.py31compat.makedirs(dirname, exist_ok=True)
            f = open(pth_file, 'w')
        except (OSError, IOError):
            self.cant_write_to_target()
        else:
            try:
                f.write(tmpl.format(**locals()))
                f.close()
                f = None
                executable = sys.executable
                if os.name == 'nt':
                    dirname, basename = os.path.split(executable)
                    alt = os.path.join(dirname, 'pythonw.exe')
                    use_alt = (
                        basename.lower() == 'python.exe' and
                        os.path.exists(alt)
                    )
                    if use_alt:
                        # use pythonw.exe to avoid opening a console window
                        executable = alt

                from distutils.spawn import spawn

                spawn([executable, '-E', '-c', 'pass'], 0)

                if os.path.exists(ok_file):
                    log.info(
                        "TEST PASSED: %s appears to support .pth files",
                        instdir
                    )
                    return True
            finally:
                if f:
                    f.close()
                if os.path.exists(ok_file):
                    os.unlink(ok_file)
                if os.path.exists(pth_file):
                    os.unlink(pth_file)
        if not self.multi_version:
            log.warn("TEST FAILED: %s does NOT support .pth files", instdir)
        return False

    def install_egg_scripts(self, dist):
        """Write all the scripts for `dist`, unless scripts are excluded"""
        if not self.exclude_scripts and dist.metadata_isdir('scripts'):
            for script_name in dist.metadata_listdir('scripts'):
                if dist.metadata_isdir('scripts/' + script_name):
                    # The "script" is a directory, likely a Python 3
                    # __pycache__ directory, so skip it.
                    continue
                self.install_script(
                    dist, script_name,
                    dist.get_metadata('scripts/' + script_name)
                )
        self.install_wrapper_scripts(dist)

    def add_output(self, path):
        if os.path.isdir(path):
            for base, dirs, files in os.walk(path):
                for filename in files:
                    self.outputs.append(os.path.join(base, filename))
        else:
            self.outputs.append(path)

    def not_editable(self, spec):
        if self.editable:
            raise DistutilsArgError(
                "Invalid argument %r: you can't use filenames or URLs "
                "with --editable (except via the --find-links option)."
                % (spec,)
            )

    def check_editable(self, spec):
        if not self.editable:
            return

        if os.path.exists(os.path.join(self.build_directory, spec.key)):
            raise DistutilsArgError(
                "%r already exists in %s; can't do a checkout there" %
                (spec.key, self.build_directory)
            )

    @contextlib.contextmanager
    def _tmpdir(self):
        tmpdir = tempfile.mkdtemp(prefix=u"easy_install-")
        try:
            # cast to str as workaround for #709 and #710 and #712
            yield str(tmpdir)
        finally:
            os.path.exists(tmpdir) and rmtree(rmtree_safe(tmpdir))

    def easy_install(self, spec, deps=False):
        if not self.editable:
            self.install_site_py()

        with self._tmpdir() as tmpdir:
            if not isinstance(spec, Requirement):
                if URL_SCHEME(spec):
                    # It's a url, download it to tmpdir and process
                    self.not_editable(spec)
                    dl = self.package_index.download(spec, tmpdir)
                    return self.install_item(None, dl, tmpdir, deps, True)

                elif os.path.exists(spec):
                    # Existing file or directory, just process it directly
                    self.not_editable(spec)
                    return self.install_item(None, spec, tmpdir, deps, True)
                else:
                    spec = parse_requirement_arg(spec)

            self.check_editable(spec)
            dist = self.package_index.fetch_distribution(
                spec, tmpdir, self.upgrade, self.editable,
                not self.always_copy, self.local_index
            )
            if dist is None:
                msg = "Could not find suitable distribution for %r" % spec
                if self.always_copy:
                    msg += " (--always-copy skips system and development eggs)"
                raise DistutilsError(msg)
            elif dist.precedence == DEVELOP_DIST:
                # .egg-info dists don't need installing, just process deps
                self.process_distribution(spec, dist, deps, "Using")
                return dist
            else:
                return self.install_item(spec, dist.location, tmpdir, deps)

    def install_item(self, spec, download, tmpdir, deps, install_needed=False):

        # Installation is also needed if file in tmpdir or is not an egg
        install_needed = install_needed or self.always_copy
        install_needed = install_needed or os.path.dirname(download) == tmpdir
        install_needed = install_needed or not download.endswith('.egg')
        install_needed = install_needed or (
            self.always_copy_from is not None and
            os.path.dirname(normalize_path(download)) ==
            normalize_path(self.always_copy_from)
        )

        if spec and not install_needed:
            # at this point, we know it's a local .egg, we just don't know if
            # it's already installed.
            for dist in self.local_index[spec.project_name]:
                if dist.location == download:
                    break
            else:
                install_needed = True  # it's not in the local index

        log.info("Processing %s", os.path.basename(download))

        if install_needed:
            dists = self.install_eggs(spec, download, tmpdir)
            for dist in dists:
                self.process_distribution(spec, dist, deps)
        else:
            dists = [self.egg_distribution(download)]
            self.process_distribution(spec, dists[0], deps, "Using")

        if spec is not None:
            for dist in dists:
                if dist in spec:
                    return dist

    def select_scheme(self, name):
        """Sets the install directories by applying the install schemes."""
        # it's the caller's problem if they supply a bad name!
        scheme = INSTALL_SCHEMES[name]
        for key in SCHEME_KEYS:
            attrname = 'install_' + key
            if getattr(self, attrname) is None:
                setattr(self, attrname, scheme[key])

    def process_distribution(self, requirement, dist, deps=True, *info):
        self.update_pth(dist)
        self.package_index.add(dist)
        if dist in self.local_index[dist.key]:
            self.local_index.remove(dist)
        self.local_index.add(dist)
        self.install_egg_scripts(dist)
        self.installed_projects[dist.key] = dist
        log.info(self.installation_report(requirement, dist, *info))
        if (dist.has_metadata('dependency_links.txt') and
                not self.no_find_links):
            self.package_index.add_find_links(
                dist.get_metadata_lines('dependency_links.txt')
            )
        if not deps and not self.always_copy:
            return
        elif requirement is not None and dist.key != requirement.key:
            log.warn("Skipping dependencies for %s", dist)
            return  # XXX this is not the distribution we were looking for
        elif requirement is None or dist not in requirement:
            # if we wound up with a different version, resolve what we've got
            distreq = dist.as_requirement()
            requirement = Requirement(str(distreq))
        log.info("Processing dependencies for %s", requirement)
        try:
            distros = WorkingSet([]).resolve(
                [requirement], self.local_index, self.easy_install
            )
        except DistributionNotFound as e:
            raise DistutilsError(str(e))
        except VersionConflict as e:
            raise DistutilsError(e.report())
        if self.always_copy or self.always_copy_from:
            # Force all the relevant distros to be copied or activated
            for dist in distros:
                if dist.key not in self.installed_projects:
                    self.easy_install(dist.as_requirement())
        log.info("Finished processing dependencies for %s", requirement)

    def should_unzip(self, dist):
        if self.zip_ok is not None:
            return not self.zip_ok
        if dist.has_metadata('not-zip-safe'):
            return True
        if not dist.has_metadata('zip-safe'):
            return True
        return False

    def maybe_move(self, spec, dist_filename, setup_base):
        dst = os.path.join(self.build_directory, spec.key)
        if os.path.exists(dst):
            msg = (
                "%r already exists in %s; build directory %s will not be kept"
            )
            log.warn(msg, spec.key, self.build_directory, setup_base)
            return setup_base
        if os.path.isdir(dist_filename):
            setup_base = dist_filename
        else:
            if os.path.dirname(dist_filename) == setup_base:
                os.unlink(dist_filename)  # get it out of the tmp dir
            contents = os.listdir(setup_base)
            if len(contents) == 1:
                dist_filename = os.path.join(setup_base, contents[0])
                if os.path.isdir(dist_filename):
                    # if the only thing there is a directory, move it instead
                    setup_base = dist_filename
        ensure_directory(dst)
        shutil.move(setup_base, dst)
        return dst

    def install_wrapper_scripts(self, dist):
        if self.exclude_scripts:
            return
        for args in ScriptWriter.best().get_args(dist):
            self.write_script(*args)

    def install_script(self, dist, script_name, script_text, dev_path=None):
        """Generate a legacy script wrapper and install it"""
        spec = str(dist.as_requirement())
        is_script = is_python_script(script_text, script_name)

        if is_script:
            body = self._load_template(dev_path) % locals()
            script_text = ScriptWriter.get_header(script_text) + body
        self.write_script(script_name, _to_bytes(script_text), 'b')

    @staticmethod
    def _load_template(dev_path):
        """
        There are a couple of template scripts in the package. This
        function loads one of them and prepares it for use.
        """
        # See https://github.com/pypa/setuptools/issues/134 for info
        # on script file naming and downstream issues with SVR4
        name = 'script.tmpl'
        if dev_path:
            name = name.replace('.tmpl', ' (dev).tmpl')

        raw_bytes = resource_string('setuptools', name)
        return raw_bytes.decode('utf-8')

    def write_script(self, script_name, contents, mode="t", blockers=()):
        """Write an executable file to the scripts directory"""
        self.delete_blockers(  # clean up old .py/.pyw w/o a script
            [os.path.join(self.script_dir, x) for x in blockers]
        )
        log.info("Installing %s script to %s", script_name, self.script_dir)
        target = os.path.join(self.script_dir, script_name)
        self.add_output(target)

        if self.dry_run:
            return

        mask = current_umask()
        ensure_directory(target)
        if os.path.exists(target):
            os.unlink(target)
        with open(target, "w" + mode) as f:
            f.write(contents)
        chmod(target, 0o777 - mask)

    def install_eggs(self, spec, dist_filename, tmpdir):
        # .egg dirs or files are already built, so just return them
        if dist_filename.lower().endswith('.egg'):
            return [self.install_egg(dist_filename, tmpdir)]
        elif dist_filename.lower().endswith('.exe'):
            return [self.install_exe(dist_filename, tmpdir)]
        elif dist_filename.lower().endswith('.whl'):
            return [self.install_wheel(dist_filename, tmpdir)]

        # Anything else, try to extract and build
        setup_base = tmpdir
        if os.path.isfile(dist_filename) and not dist_filename.endswith('.py'):
            unpack_archive(dist_filename, tmpdir, self.unpack_progress)
        elif os.path.isdir(dist_filename):
            setup_base = os.path.abspath(dist_filename)

        if (setup_base.startswith(tmpdir)  # something we downloaded
                and self.build_directory and spec is not None):
            setup_base = self.maybe_move(spec, dist_filename, setup_base)

        # Find the setup.py file
        setup_script = os.path.join(setup_base, 'setup.py')

        if not os.path.exists(setup_script):
            setups = glob(os.path.join(setup_base, '*', 'setup.py'))
            if not setups:
                raise DistutilsError(
                    "Couldn't find a setup script in %s" %
                    os.path.abspath(dist_filename)
                )
            if len(setups) > 1:
                raise DistutilsError(
                    "Multiple setup scripts in %s" %
                    os.path.abspath(dist_filename)
                )
            setup_script = setups[0]

        # Now run it, and return the result
        if self.editable:
            log.info(self.report_editable(spec, setup_script))
            return []
        else:
            return self.build_and_install(setup_script, setup_base)

    def egg_distribution(self, egg_path):
        if os.path.isdir(egg_path):
            metadata = PathMetadata(egg_path, os.path.join(egg_path,
                                                           'EGG-INFO'))
        else:
            metadata = EggMetadata(zipimport.zipimporter(egg_path))
        return Distribution.from_filename(egg_path, metadata=metadata)

    def install_egg(self, egg_path, tmpdir):
        destination = os.path.join(
            self.install_dir,
            os.path.basename(egg_path),
        )
        destination = os.path.abspath(destination)
        if not self.dry_run:
            ensure_directory(destination)

        dist = self.egg_distribution(egg_path)
        if not samefile(egg_path, destination):
            if os.path.isdir(destination) and not os.path.islink(destination):
                dir_util.remove_tree(destination, dry_run=self.dry_run)
            elif os.path.exists(destination):
                self.execute(
                    os.unlink,
                    (destination,),
                    "Removing " + destination,
                )
            try:
                new_dist_is_zipped = False
                if os.path.isdir(egg_path):
                    if egg_path.startswith(tmpdir):
                        f, m = shutil.move, "Moving"
                    else:
                        f, m = shutil.copytree, "Copying"
                elif self.should_unzip(dist):
                    self.mkpath(destination)
                    f, m = self.unpack_and_compile, "Extracting"
                else:
                    new_dist_is_zipped = True
                    if egg_path.startswith(tmpdir):
                        f, m = shutil.move, "Moving"
                    else:
                        f, m = shutil.copy2, "Copying"
                self.execute(
                    f,
                    (egg_path, destination),
                    (m + " %s to %s") % (
                        os.path.basename(egg_path),
                        os.path.dirname(destination)
                    ),
                )
                update_dist_caches(
                    destination,
                    fix_zipimporter_caches=new_dist_is_zipped,
                )
            except Exception:
                update_dist_caches(destination, fix_zipimporter_caches=False)
                raise

        self.add_output(destination)
        return self.egg_distribution(destination)

    def install_exe(self, dist_filename, tmpdir):
        # See if it's valid, get data
        cfg = extract_wininst_cfg(dist_filename)
        if cfg is None:
            raise DistutilsError(
                "%s is not a valid distutils Windows .exe" % dist_filename
            )
        # Create a dummy distribution object until we build the real distro
        dist = Distribution(
            None,
            project_name=cfg.get('metadata', 'name'),
            version=cfg.get('metadata', 'version'), platform=get_platform(),
        )

        # Convert the .exe to an unpacked egg
        egg_path = os.path.join(tmpdir, dist.egg_name() + '.egg')
        dist.location = egg_path
        egg_tmp = egg_path + '.tmp'
        _egg_info = os.path.join(egg_tmp, 'EGG-INFO')
        pkg_inf = os.path.join(_egg_info, 'PKG-INFO')
        ensure_directory(pkg_inf)  # make sure EGG-INFO dir exists
        dist._provider = PathMetadata(egg_tmp, _egg_info)  # XXX
        self.exe_to_egg(dist_filename, egg_tmp)

        # Write EGG-INFO/PKG-INFO
        if not os.path.exists(pkg_inf):
            f = open(pkg_inf, 'w')
            f.write('Metadata-Version: 1.0\n')
            for k, v in cfg.items('metadata'):
                if k != 'target_version':
                    f.write('%s: %s\n' % (k.replace('_', '-').title(), v))
            f.close()
        script_dir = os.path.join(_egg_info, 'scripts')
        # delete entry-point scripts to avoid duping
        self.delete_blockers([
            os.path.join(script_dir, args[0])
            for args in ScriptWriter.get_args(dist)
        ])
        # Build .egg file from tmpdir
        bdist_egg.make_zipfile(
            egg_path, egg_tmp, verbose=self.verbose, dry_run=self.dry_run,
        )
        # install the .egg
        return self.install_egg(egg_path, tmpdir)

    def exe_to_egg(self, dist_filename, egg_tmp):
        """Extract a bdist_wininst to the directories an egg would use"""
        # Check for .pth file and set up prefix translations
        prefixes = get_exe_prefixes(dist_filename)
        to_compile = []
        native_libs = []
        top_level = {}

        def process(src, dst):
            s = src.lower()
            for old, new in prefixes:
                if s.startswith(old):
                    src = new + src[len(old):]
                    parts = src.split('/')
                    dst = os.path.join(egg_tmp, *parts)
                    dl = dst.lower()
                    if dl.endswith('.pyd') or dl.endswith('.dll'):
                        parts[-1] = bdist_egg.strip_module(parts[-1])
                        top_level[os.path.splitext(parts[0])[0]] = 1
                        native_libs.append(src)
                    elif dl.endswith('.py') and old != 'SCRIPTS/':
                        top_level[os.path.splitext(parts[0])[0]] = 1
                        to_compile.append(dst)
                    return dst
            if not src.endswith('.pth'):
                log.warn("WARNING: can't process %s", src)
            return None

        # extract, tracking .pyd/.dll->native_libs and .py -> to_compile
        unpack_archive(dist_filename, egg_tmp, process)
        stubs = []
        for res in native_libs:
            if res.lower().endswith('.pyd'):  # create stubs for .pyd's
                parts = res.split('/')
                resource = parts[-1]
                parts[-1] = bdist_egg.strip_module(parts[-1]) + '.py'
                pyfile = os.path.join(egg_tmp, *parts)
                to_compile.append(pyfile)
                stubs.append(pyfile)
                bdist_egg.write_stub(resource, pyfile)
        self.byte_compile(to_compile)  # compile .py's
        bdist_egg.write_safety_flag(
            os.path.join(egg_tmp, 'EGG-INFO'),
            bdist_egg.analyze_egg(egg_tmp, stubs))  # write zip-safety flag

        for name in 'top_level', 'native_libs':
            if locals()[name]:
                txt = os.path.join(egg_tmp, 'EGG-INFO', name + '.txt')
                if not os.path.exists(txt):
                    f = open(txt, 'w')
                    f.write('\n'.join(locals()[name]) + '\n')
                    f.close()

    def install_wheel(self, wheel_path, tmpdir):
        wheel = Wheel(wheel_path)
        assert wheel.is_compatible()
        destination = os.path.join(self.install_dir, wheel.egg_name())
        destination = os.path.abspath(destination)
        if not self.dry_run:
            ensure_directory(destination)
        if os.path.isdir(destination) and not os.path.islink(destination):
            dir_util.remove_tree(destination, dry_run=self.dry_run)
        elif os.path.exists(destination):
            self.execute(
                os.unlink,
                (destination,),
                "Removing " + destination,
            )
        try:
            self.execute(
                wheel.install_as_egg,
                (destination,),
                ("Installing %s to %s") % (
                    os.path.basename(wheel_path),
                    os.path.dirname(destination)
                ),
            )
        finally:
            update_dist_caches(destination, fix_zipimporter_caches=False)
        self.add_output(destination)
        return self.egg_distribution(destination)

    __mv_warning = textwrap.dedent("""
        Because this distribution was installed --multi-version, before you can
        import modules from this package in an application, you will need to
        'import pkg_resources' and then use a 'require()' call similar to one of
        these examples, in order to select the desired version:

            pkg_resources.require("%(name)s")  # latest installed version
            pkg_resources.require("%(name)s==%(version)s")  # this exact version
            pkg_resources.require("%(name)s>=%(version)s")  # this version or higher
        """).lstrip()  # noqa

    __id_warning = textwrap.dedent("""
        Note also that the installation directory must be on sys.path at runtime for
        this to work.  (e.g. by being the application's script directory, by being on
        PYTHONPATH, or by being added to sys.path by your code.)
        """)  # noqa

    def installation_report(self, req, dist, what="Installed"):
        """Helpful installation message for display to package users"""
        msg = "\n%(what)s %(eggloc)s%(extras)s"
        if self.multi_version and not self.no_report:
            msg += '\n' + self.__mv_warning
            if self.install_dir not in map(normalize_path, sys.path):
                msg += '\n' + self.__id_warning

        eggloc = dist.location
        name = dist.project_name
        version = dist.version
        extras = ''  # TODO: self.report_extras(req, dist)
        return msg % locals()

    __editable_msg = textwrap.dedent("""
        Extracted editable version of %(spec)s to %(dirname)s

        If it uses setuptools in its setup script, you can activate it in
        "development" mode by going to that directory and running::

            %(python)s setup.py develop

        See the setuptools documentation for the "develop" command for more info.
        """).lstrip()  # noqa

    def report_editable(self, spec, setup_script):
        dirname = os.path.dirname(setup_script)
        python = sys.executable
        return '\n' + self.__editable_msg % locals()

    def run_setup(self, setup_script, setup_base, args):
        sys.modules.setdefault('distutils.command.bdist_egg', bdist_egg)
        sys.modules.setdefault('distutils.command.egg_info', egg_info)

        args = list(args)
        if self.verbose > 2:
            v = 'v' * (self.verbose - 1)
            args.insert(0, '-' + v)
        elif self.verbose < 2:
            args.insert(0, '-q')
        if self.dry_run:
            args.insert(0, '-n')
        log.info(
            "Running %s %s", setup_script[len(setup_base) + 1:], ' '.join(args)
        )
        try:
            run_setup(setup_script, args)
        except SystemExit as v:
            raise DistutilsError("Setup script exited with %s" % (v.args[0],))

    def build_and_install(self, setup_script, setup_base):
        args = ['bdist_egg', '--dist-dir']

        dist_dir = tempfile.mkdtemp(
            prefix='egg-dist-tmp-', dir=os.path.dirname(setup_script)
        )
        try:
            self._set_fetcher_options(os.path.dirname(setup_script))
            args.append(dist_dir)

            self.run_setup(setup_script, setup_base, args)
            all_eggs = Environment([dist_dir])
            eggs = []
            for key in all_eggs:
                for dist in all_eggs[key]:
                    eggs.append(self.install_egg(dist.location, setup_base))
            if not eggs and not self.dry_run:
                log.warn("No eggs found in %s (setup script problem?)",
                         dist_dir)
            return eggs
        finally:
            rmtree(dist_dir)
            log.set_verbosity(self.verbose)  # restore our log verbosity

    def _set_fetcher_options(self, base):
        """
        When easy_install is about to run bdist_egg on a source dist, that
        source dist might have 'setup_requires' directives, requiring
        additional fetching. Ensure the fetcher options given to easy_install
        are available to that command as well.
        """
        # find the fetch options from easy_install and write them out
        # to the setup.cfg file.
        ei_opts = self.distribution.get_option_dict('easy_install').copy()
        fetch_directives = (
            'find_links', 'site_dirs', 'index_url', 'optimize', 'allow_hosts',
        )
        fetch_options = {}
        for key, val in ei_opts.items():
            if key not in fetch_directives:
                continue
            fetch_options[key.replace('_', '-')] = val[1]
        # create a settings dictionary suitable for `edit_config`
        settings = dict(easy_install=fetch_options)
        cfg_filename = os.path.join(base, 'setup.cfg')
        setopt.edit_config(cfg_filename, settings)

    def update_pth(self, dist):
        if self.pth_file is None:
            return

        for d in self.pth_file[dist.key]:  # drop old entries
            if self.multi_version or d.location != dist.location:
                log.info("Removing %s from easy-install.pth file", d)
                self.pth_file.remove(d)
                if d.location in self.shadow_path:
                    self.shadow_path.remove(d.location)

        if not self.multi_version:
            if dist.location in self.pth_file.paths:
                log.info(
                    "%s is already the active version in easy-install.pth",
                    dist,
                )
            else:
                log.info("Adding %s to easy-install.pth file", dist)
                self.pth_file.add(dist)  # add new entry
                if dist.location not in self.shadow_path:
                    self.shadow_path.append(dist.location)

        if not self.dry_run:

            self.pth_file.save()

            if dist.key == 'setuptools':
                # Ensure that setuptools itself never becomes unavailable!
                # XXX should this check for latest version?
                filename = os.path.join(self.install_dir, 'setuptools.pth')
                if os.path.islink(filename):
                    os.unlink(filename)
                f = open(filename, 'wt')
                f.write(self.pth_file.make_relative(dist.location) + '\n')
                f.close()

    def unpack_progress(self, src, dst):
        # Progress filter for unpacking
        log.debug("Unpacking %s to %s", src, dst)
        return dst  # only unpack-and-compile skips files for dry run

    def unpack_and_compile(self, egg_path, destination):
        to_compile = []
        to_chmod = []

        def pf(src, dst):
            if dst.endswith('.py') and not src.startswith('EGG-INFO/'):
                to_compile.append(dst)
            elif dst.endswith('.dll') or dst.endswith('.so'):
                to_chmod.append(dst)
            self.unpack_progress(src, dst)
            return not self.dry_run and dst or None

        unpack_archive(egg_path, destination, pf)
        self.byte_compile(to_compile)
        if not self.dry_run:
            for f in to_chmod:
                mode = ((os.stat(f)[stat.ST_MODE]) | 0o555) & 0o7755
                chmod(f, mode)

    def byte_compile(self, to_compile):
        if sys.dont_write_bytecode:
            return

        from distutils.util import byte_compile

        try:
            # try to make the byte compile messages quieter
            log.set_verbosity(self.verbose - 1)

            byte_compile(to_compile, optimize=0, force=1, dry_run=self.dry_run)
            if self.optimize:
                byte_compile(
                    to_compile, optimize=self.optimize, force=1,
                    dry_run=self.dry_run,
                )
        finally:
            log.set_verbosity(self.verbose)  # restore original verbosity

    __no_default_msg = textwrap.dedent("""
        bad install directory or PYTHONPATH

        You are attempting to install a package to a directory that is not
        on PYTHONPATH and which Python does not read ".pth" files from.  The
        installation directory you specified (via --install-dir, --prefix, or
        the distutils default setting) was:

            %s

        and your PYTHONPATH environment variable currently contains:

            %r

        Here are some of your options for correcting the problem:

        * You can choose a different installation directory, i.e., one that is
          on PYTHONPATH or supports .pth files

        * You can add the installation directory to the PYTHONPATH environment
          variable.  (It must then also be on PYTHONPATH whenever you run
          Python and want to use the package(s) you are installing.)

        * You can set up the installation directory to support ".pth" files by
          using one of the approaches described here:

          https://setuptools.readthedocs.io/en/latest/easy_install.html#custom-installation-locations


        Please make the appropriate changes for your system and try again.
        """).strip()

    def install_site_py(self):
        """Make sure there's a site.py in the target dir, if needed"""

        if self.sitepy_installed:
            return  # already did it, or don't need to

        sitepy = os.path.join(self.install_dir, "site.py")
        source = resource_string("setuptools", "site-patch.py")
        source = source.decode('utf-8')
        current = ""

        if os.path.exists(sitepy):
            log.debug("Checking existing site.py in %s", self.install_dir)
            with io.open(sitepy) as strm:
                current = strm.read()

            if not current.startswith('def __boot():'):
                raise DistutilsError(
                    "%s is not a setuptools-generated site.py; please"
                    " remove it." % sitepy
                )

        if current != source:
            log.info("Creating %s", sitepy)
            if not self.dry_run:
                ensure_directory(sitepy)
                with io.open(sitepy, 'w', encoding='utf-8') as strm:
                    strm.write(source)
            self.byte_compile([sitepy])

        self.sitepy_installed = True

    def create_home_path(self):
        """Create directories under ~."""
        if not self.user:
            return
        home = convert_path(os.path.expanduser("~"))
        for name, path in six.iteritems(self.config_vars):
            if path.startswith(home) and not os.path.isdir(path):
                self.debug_print("os.makedirs('%s', 0o700)" % path)
                os.makedirs(path, 0o700)

    INSTALL_SCHEMES = dict(
        posix=dict(
            install_dir='$base/lib/python$py_version_short/site-packages',
            script_dir='$base/bin',
        ),
    )

    DEFAULT_SCHEME = dict(
        install_dir='$base/Lib/site-packages',
        script_dir='$base/Scripts',
    )

    def _expand(self, *attrs):
        config_vars = self.get_finalized_command('install').config_vars

        if self.prefix:
            # Set default install_dir/scripts from --prefix
            config_vars = config_vars.copy()
            config_vars['base'] = self.prefix
            scheme = self.INSTALL_SCHEMES.get(os.name, self.DEFAULT_SCHEME)
            for attr, val in scheme.items():
                if getattr(self, attr, None) is None:
                    setattr(self, attr, val)

        from distutils.util import subst_vars

        for attr in attrs:
            val = getattr(self, attr)
            if val is not None:
                val = subst_vars(val, config_vars)
                if os.name == 'posix':
                    val = os.path.expanduser(val)
                setattr(self, attr, val)


def _pythonpath():
    items = os.environ.get('PYTHONPATH', '').split(os.pathsep)
    return filter(None, items)


def get_site_dirs():
    """
    Return a list of 'site' dirs
    """

    sitedirs = []

    # start with PYTHONPATH
    sitedirs.extend(_pythonpath())

    prefixes = [sys.prefix]
    if sys.exec_prefix != sys.prefix:
        prefixes.append(sys.exec_prefix)
    for prefix in prefixes:
        if prefix:
            if sys.platform in ('os2emx', 'riscos'):
                sitedirs.append(os.path.join(prefix, "Lib", "site-packages"))
            elif os.sep == '/':
                sitedirs.extend([
                    os.path.join(
                        prefix,
                        "lib",
                        "python{}.{}".format(*sys.version_info),
                        "site-packages",
                    ),
                    os.path.join(prefix, "lib", "site-python"),
                ])
            else:
                sitedirs.extend([
                    prefix,
                    os.path.join(prefix, "lib", "site-packages"),
                ])
            if sys.platform == 'darwin':
                # for framework builds *only* we add the standard Apple
                # locations. Currently only per-user, but /Library and
                # /Network/Library could be added too
                if 'Python.framework' in prefix:
                    home = os.environ.get('HOME')
                    if home:
                        home_sp = os.path.join(
                            home,
                            'Library',
                            'Python',
                            '{}.{}'.format(*sys.version_info),
                            'site-packages',
                        )
                        sitedirs.append(home_sp)
    lib_paths = get_path('purelib'), get_path('platlib')
    for site_lib in lib_paths:
        if site_lib not in sitedirs:
            sitedirs.append(site_lib)

    if site.ENABLE_USER_SITE:
        sitedirs.append(site.USER_SITE)

    try:
        sitedirs.extend(site.getsitepackages())
    except AttributeError:
        pass

    sitedirs = list(map(normalize_path, sitedirs))

    return sitedirs


def expand_paths(inputs):
    """Yield sys.path directories that might contain "old-style" packages"""

    seen = {}

    for dirname in inputs:
        dirname = normalize_path(dirname)
        if dirname in seen:
            continue

        seen[dirname] = 1
        if not os.path.isdir(dirname):
            continue

        files = os.listdir(dirname)
        yield dirname, files

        for name in files:
            if not name.endswith('.pth'):
                # We only care about the .pth files
                continue
            if name in ('easy-install.pth', 'setuptools.pth'):
                # Ignore .pth files that we control
                continue

            # Read the .pth file
            f = open(os.path.join(dirname, name))
            lines = list(yield_lines(f))
            f.close()

            # Yield existing non-dupe, non-import directory lines from it
            for line in lines:
                if not line.startswith("import"):
                    line = normalize_path(line.rstrip())
                    if line not in seen:
                        seen[line] = 1
                        if not os.path.isdir(line):
                            continue
                        yield line, os.listdir(line)


def extract_wininst_cfg(dist_filename):
    """Extract configuration data from a bdist_wininst .exe

    Returns a configparser.RawConfigParser, or None
    """
    f = open(dist_filename, 'rb')
    try:
        endrec = zipfile._EndRecData(f)
        if endrec is None:
            return None

        prepended = (endrec[9] - endrec[5]) - endrec[6]
        if prepended < 12:  # no wininst data here
            return None
        f.seek(prepended - 12)

        tag, cfglen, bmlen = struct.unpack("<iii", f.read(12))
        if tag not in (0x1234567A, 0x1234567B):
            return None  # not a valid tag

        f.seek(prepended - (12 + cfglen))
        init = {'version': '', 'target_version': ''}
        cfg = configparser.RawConfigParser(init)
        try:
            part = f.read(cfglen)
            # Read up to the first null byte.
            config = part.split(b'\0', 1)[0]
            # Now the config is in bytes, but for RawConfigParser, it should
            #  be text, so decode it.
            config = config.decode(sys.getfilesystemencoding())
            cfg.readfp(six.StringIO(config))
        except configparser.Error:
            return None
        if not cfg.has_section('metadata') or not cfg.has_section('Setup'):
            return None
        return cfg

    finally:
        f.close()


def get_exe_prefixes(exe_filename):
    """Get exe->egg path translations for a given .exe file"""

    prefixes = [
        ('PURELIB/', ''),
        ('PLATLIB/pywin32_system32', ''),
        ('PLATLIB/', ''),
        ('SCRIPTS/', 'EGG-INFO/scripts/'),
        ('DATA/lib/site-packages', ''),
    ]
    z = zipfile.ZipFile(exe_filename)
    try:
        for info in z.infolist():
            name = info.filename
            parts = name.split('/')
            if len(parts) == 3 and parts[2] == 'PKG-INFO':
                if parts[1].endswith('.egg-info'):
                    prefixes.insert(0, ('/'.join(parts[:2]), 'EGG-INFO/'))
                    break
            if len(parts) != 2 or not name.endswith('.pth'):
                continue
            if name.endswith('-nspkg.pth'):
                continue
            if parts[0].upper() in ('PURELIB', 'PLATLIB'):
                contents = z.read(name)
                if not six.PY2:
                    contents = contents.decode()
                for pth in yield_lines(contents):
                    pth = pth.strip().replace('\\', '/')
                    if not pth.startswith('import'):
                        prefixes.append((('%s/%s/' % (parts[0], pth)), ''))
    finally:
        z.close()
    prefixes = [(x.lower(), y) for x, y in prefixes]
    prefixes.sort()
    prefixes.reverse()
    return prefixes


class PthDistributions(Environment):
    """A .pth file with Distribution paths in it"""

    dirty = False

    def __init__(self, filename, sitedirs=()):
        self.filename = filename
        self.sitedirs = list(map(normalize_path, sitedirs))
        self.basedir = normalize_path(os.path.dirname(self.filename))
        self._load()
        Environment.__init__(self, [], None, None)
        for path in yield_lines(self.paths):
            list(map(self.add, find_distributions(path, True)))

    def _load(self):
        self.paths = []
        saw_import = False
        seen = dict.fromkeys(self.sitedirs)
        if os.path.isfile(self.filename):
            f = open(self.filename, 'rt')
            for line in f:
                if line.startswith('import'):
                    saw_import = True
                    continue
                path = line.rstrip()
                self.paths.append(path)
                if not path.strip() or path.strip().startswith('#'):
                    continue
                # skip non-existent paths, in case somebody deleted a package
                # manually, and duplicate paths as well
                path = self.paths[-1] = normalize_path(
                    os.path.join(self.basedir, path)
                )
                if not os.path.exists(path) or path in seen:
                    self.paths.pop()  # skip it
                    self.dirty = True  # we cleaned up, so we're dirty now :)
                    continue
                seen[path] = 1
            f.close()

        if self.paths and not saw_import:
            self.dirty = True  # ensure anything we touch has import wrappers
        while self.paths and not self.paths[-1].strip():
            self.paths.pop()

    def save(self):
        """Write changed .pth file back to disk"""
        if not self.dirty:
            return

        rel_paths = list(map(self.make_relative, self.paths))
        if rel_paths:
            log.debug("Saving %s", self.filename)
            lines = self._wrap_lines(rel_paths)
            data = '\n'.join(lines) + '\n'

            if os.path.islink(self.filename):
                os.unlink(self.filename)
            with open(self.filename, 'wt') as f:
                f.write(data)

        elif os.path.exists(self.filename):
            log.debug("Deleting empty %s", self.filename)
            os.unlink(self.filename)

        self.dirty = False

    @staticmethod
    def _wrap_lines(lines):
        return lines

    def add(self, dist):
        """Add `dist` to the distribution map"""
        new_path = (
            dist.location not in self.paths and (
                dist.location not in self.sitedirs or
                # account for '.' being in PYTHONPATH
                dist.location == os.getcwd()
            )
        )
        if new_path:
            self.paths.append(dist.location)
            self.dirty = True
        Environment.add(self, dist)

    def remove(self, dist):
        """Remove `dist` from the distribution map"""
        while dist.location in self.paths:
            self.paths.remove(dist.location)
            self.dirty = True
        Environment.remove(self, dist)

    def make_relative(self, path):
        npath, last = os.path.split(normalize_path(path))
        baselen = len(self.basedir)
        parts = [last]
        sep = os.altsep == '/' and '/' or os.sep
        while len(npath) >= baselen:
            if npath == self.basedir:
                parts.append(os.curdir)
                parts.reverse()
                return sep.join(parts)
            npath, last = os.path.split(npath)
            parts.append(last)
        else:
            return path


class RewritePthDistributions(PthDistributions):
    @classmethod
    def _wrap_lines(cls, lines):
        yield cls.prelude
        for line in lines:
            yield line
        yield cls.postlude

    prelude = _one_liner("""
        import sys
        sys.__plen = len(sys.path)
        """)
    postlude = _one_liner("""
        import sys
        new = sys.path[sys.__plen:]
        del sys.path[sys.__plen:]
        p = getattr(sys, '__egginsert', 0)
        sys.path[p:p] = new
        sys.__egginsert = p + len(new)
        """)


if os.environ.get('SETUPTOOLS_SYS_PATH_TECHNIQUE', 'raw') == 'rewrite':
    PthDistributions = RewritePthDistributions


def _first_line_re():
    """
    Return a regular expression based on first_line_re suitable for matching
    strings.
    """
    if isinstance(first_line_re.pattern, str):
        return first_line_re

    # first_line_re in Python >=3.1.4 and >=3.2.1 is a bytes pattern.
    return re.compile(first_line_re.pattern.decode())


def auto_chmod(func, arg, exc):
    if func in [os.unlink, os.remove] and os.name == 'nt':
        chmod(arg, stat.S_IWRITE)
        return func(arg)
    et, ev, _ = sys.exc_info()
    six.reraise(et, (ev[0], ev[1] + (" %s %s" % (func, arg))))


def update_dist_caches(dist_path, fix_zipimporter_caches):
    """
    Fix any globally cached `dist_path` related data

    `dist_path` should be a path of a newly installed egg distribution (zipped
    or unzipped).

    sys.path_importer_cache contains finder objects that have been cached when
    importing data from the original distribution. Any such finders need to be
    cleared since the replacement distribution might be packaged differently,
    e.g. a zipped egg distribution might get replaced with an unzipped egg
    folder or vice versa. Having the old finders cached may then cause Python
    to attempt loading modules from the replacement distribution using an
    incorrect loader.

    zipimport.zipimporter objects are Python loaders charged with importing
    data packaged inside zip archives. If stale loaders referencing the
    original distribution, are left behind, they can fail to load modules from
    the replacement distribution. E.g. if an old zipimport.zipimporter instance
    is used to load data from a new zipped egg archive, it may cause the
    operation to attempt to locate the requested data in the wrong location -
    one indicated by the original distribution's zip archive directory
    information. Such an operation may then fail outright, e.g. report having
    read a 'bad local file header', or even worse, it may fail silently &
    return invalid data.

    zipimport._zip_directory_cache contains cached zip archive directory
    information for all existing zipimport.zipimporter instances and all such
    instances connected to the same archive share the same cached directory
    information.

    If asked, and the underlying Python implementation allows it, we can fix
    all existing zipimport.zipimporter instances instead of having to track
    them down and remove them one by one, by updating their shared cached zip
    archive directory information. This, of course, assumes that the
    replacement distribution is packaged as a zipped egg.

    If not asked to fix existing zipimport.zipimporter instances, we still do
    our best to clear any remaining zipimport.zipimporter related cached data
    that might somehow later get used when attempting to load data from the new
    distribution and thus cause such load operations to fail. Note that when
    tracking down such remaining stale data, we can not catch every conceivable
    usage from here, and we clear only those that we know of and have found to
    cause problems if left alive. Any remaining caches should be updated by
    whomever is in charge of maintaining them, i.e. they should be ready to
    handle us replacing their zip archives with new distributions at runtime.

    """
    # There are several other known sources of stale zipimport.zipimporter
    # instances that we do not clear here, but might if ever given a reason to
    # do so:
    # * Global setuptools pkg_resources.working_set (a.k.a. 'master working
    # set') may contain distributions which may in turn contain their
    #   zipimport.zipimporter loaders.
    # * Several zipimport.zipimporter loaders held by local variables further
    #   up the function call stack when running the setuptools installation.
    # * Already loaded modules may have their __loader__ attribute set to the
    #   exact loader instance used when importing them. Python 3.4 docs state
    #   that this information is intended mostly for introspection and so is
    #   not expected to cause us problems.
    normalized_path = normalize_path(dist_path)
    _uncache(normalized_path, sys.path_importer_cache)
    if fix_zipimporter_caches:
        _replace_zip_directory_cache_data(normalized_path)
    else:
        # Here, even though we do not want to fix existing and now stale
        # zipimporter cache information, we still want to remove it. Related to
        # Python's zip archive directory information cache, we clear each of
        # its stale entries in two phases:
        #   1. Clear the entry so attempting to access zip archive information
        #      via any existing stale zipimport.zipimporter instances fails.
        #   2. Remove the entry from the cache so any newly constructed
        #      zipimport.zipimporter instances do not end up using old stale
        #      zip archive directory information.
        # This whole stale data removal step does not seem strictly necessary,
        # but has been left in because it was done before we started replacing
        # the zip archive directory information cache content if possible, and
        # there are no relevant unit tests that we can depend on to tell us if
        # this is really needed.
        _remove_and_clear_zip_directory_cache_data(normalized_path)


def _collect_zipimporter_cache_entries(normalized_path, cache):
    """
    Return zipimporter cache entry keys related to a given normalized path.

    Alternative path spellings (e.g. those using different character case or
    those using alternative path separators) related to the same path are
    included. Any sub-path entries are included as well, i.e. those
    corresponding to zip archives embedded in other zip archives.

    """
    result = []
    prefix_len = len(normalized_path)
    for p in cache:
        np = normalize_path(p)
        if (np.startswith(normalized_path) and
                np[prefix_len:prefix_len + 1] in (os.sep, '')):
            result.append(p)
    return result


def _update_zipimporter_cache(normalized_path, cache, updater=None):
    """
    Update zipimporter cache data for a given normalized path.

    Any sub-path entries are processed as well, i.e. those corresponding to zip
    archives embedded in other zip archives.

    Given updater is a callable taking a cache entry key and the original entry
    (after already removing the entry from the cache), and expected to update
    the entry and possibly return a new one to be inserted in its place.
    Returning None indicates that the entry should not be replaced with a new
    one. If no updater is given, the cache entries are simply removed without
    any additional processing, the same as if the updater simply returned None.

    """
    for p in _collect_zipimporter_cache_entries(normalized_path, cache):
        # N.B. pypy's custom zipimport._zip_directory_cache implementation does
        # not support the complete dict interface:
        # * Does not support item assignment, thus not allowing this function
        #    to be used only for removing existing cache entries.
        #  * Does not support the dict.pop() method, forcing us to use the
        #    get/del patterns instead. For more detailed information see the
        #    following links:
        #      https://github.com/pypa/setuptools/issues/202#issuecomment-202913420
        #      http://bit.ly/2h9itJX
        old_entry = cache[p]
        del cache[p]
        new_entry = updater and updater(p, old_entry)
        if new_entry is not None:
            cache[p] = new_entry


def _uncache(normalized_path, cache):
    _update_zipimporter_cache(normalized_path, cache)


def _remove_and_clear_zip_directory_cache_data(normalized_path):
    def clear_and_remove_cached_zip_archive_directory_data(path, old_entry):
        old_entry.clear()

    _update_zipimporter_cache(
        normalized_path, zipimport._zip_directory_cache,
        updater=clear_and_remove_cached_zip_archive_directory_data)


# PyPy Python implementation does not allow directly writing to the
# zipimport._zip_directory_cache and so prevents us from attempting to correct
# its content. The best we can do there is clear the problematic cache content
# and have PyPy repopulate it as needed. The downside is that if there are any
# stale zipimport.zipimporter instances laying around, attempting to use them
# will fail due to not having its zip archive directory information available
# instead of being automatically corrected to use the new correct zip archive
# directory information.
if '__pypy__' in sys.builtin_module_names:
    _replace_zip_directory_cache_data = \
        _remove_and_clear_zip_directory_cache_data
else:

    def _replace_zip_directory_cache_data(normalized_path):
        def replace_cached_zip_archive_directory_data(path, old_entry):
            # N.B. In theory, we could load the zip directory information just
            # once for all updated path spellings, and then copy it locally and
            # update its contained path strings to contain the correct
            # spelling, but that seems like a way too invasive move (this cache
            # structure is not officially documented anywhere and could in
            # theory change with new Python releases) for no significant
            # benefit.
            old_entry.clear()
            zipimport.zipimporter(path)
            old_entry.update(zipimport._zip_directory_cache[path])
            return old_entry

        _update_zipimporter_cache(
            normalized_path, zipimport._zip_directory_cache,
            updater=replace_cached_zip_archive_directory_data)


def is_python(text, filename='<string>'):
    "Is this string a valid Python script?"
    try:
        compile(text, filename, 'exec')
    except (SyntaxError, TypeError):
        return False
    else:
        return True


def is_sh(executable):
    """Determine if the specified executable is a .sh (contains a #! line)"""
    try:
        with io.open(executable, encoding='latin-1') as fp:
            magic = fp.read(2)
    except (OSError, IOError):
        return executable
    return magic == '#!'


def nt_quote_arg(arg):
    """Quote a command line argument according to Windows parsing rules"""
    return subprocess.list2cmdline([arg])


def is_python_script(script_text, filename):
    """Is this text, as a whole, a Python script? (as opposed to shell/bat/etc.
    """
    if filename.endswith('.py') or filename.endswith('.pyw'):
        return True  # extension says it's Python
    if is_python(script_text, filename):
        return True  # it's syntactically valid Python
    if script_text.startswith('#!'):
        # It begins with a '#!' line, so check if 'python' is in it somewhere
        return 'python' in script_text.splitlines()[0].lower()

    return False  # Not any Python I can recognize


try:
    from os import chmod as _chmod
except ImportError:
    # Jython compatibility
    def _chmod(*args):
        pass


def chmod(path, mode):
    log.debug("changing mode of %s to %o", path, mode)
    try:
        _chmod(path, mode)
    except os.error as e:
        log.debug("chmod failed: %s", e)


class CommandSpec(list):
    """
    A command spec for a #! header, specified as a list of arguments akin to
    those passed to Popen.
    """

    options = []
    split_args = dict()

    @classmethod
    def best(cls):
        """
        Choose the best CommandSpec class based on environmental conditions.
        """
        return cls

    @classmethod
    def _sys_executable(cls):
        _default = os.path.normpath(sys.executable)
        return os.environ.get('__PYVENV_LAUNCHER__', _default)

    @classmethod
    def from_param(cls, param):
        """
        Construct a CommandSpec from a parameter to build_scripts, which may
        be None.
        """
        if isinstance(param, cls):
            return param
        if isinstance(param, list):
            return cls(param)
        if param is None:
            return cls.from_environment()
        # otherwise, assume it's a string.
        return cls.from_string(param)

    @classmethod
    def from_environment(cls):
        return cls([cls._sys_executable()])

    @classmethod
    def from_string(cls, string):
        """
        Construct a command spec from a simple string representing a command
        line parseable by shlex.split.
        """
        items = shlex.split(string, **cls.split_args)
        return cls(items)

    def install_options(self, script_text):
        self.options = shlex.split(self._extract_options(script_text))
        cmdline = subprocess.list2cmdline(self)
        if not isascii(cmdline):
            self.options[:0] = ['-x']

    @staticmethod
    def _extract_options(orig_script):
        """
        Extract any options from the first line of the script.
        """
        first = (orig_script + '\n').splitlines()[0]
        match = _first_line_re().match(first)
        options = match.group(1) or '' if match else ''
        return options.strip()

    def as_header(self):
        return self._render(self + list(self.options))

    @staticmethod
    def _strip_quotes(item):
        _QUOTES = '"\''
        for q in _QUOTES:
            if item.startswith(q) and item.endswith(q):
                return item[1:-1]
        return item

    @staticmethod
    def _render(items):
        cmdline = subprocess.list2cmdline(
            CommandSpec._strip_quotes(item.strip()) for item in items)
        return '#!' + cmdline + '\n'


# For pbr compat; will be removed in a future version.
sys_executable = CommandSpec._sys_executable()


class WindowsCommandSpec(CommandSpec):
    split_args = dict(posix=False)


class ScriptWriter:
    """
    Encapsulates behavior around writing entry point scripts for console and
    gui apps.
    """

    template = textwrap.dedent(r"""
        # EASY-INSTALL-ENTRY-SCRIPT: %(spec)r,%(group)r,%(name)r
        __requires__ = %(spec)r
        import re
        import sys
        from pkg_resources import load_entry_point

        if __name__ == '__main__':
            sys.argv[0] = re.sub(r'(-script\.pyw?|\.exe)?$', '', sys.argv[0])
            sys.exit(
                load_entry_point(%(spec)r, %(group)r, %(name)r)()
            )
    """).lstrip()

    command_spec_class = CommandSpec

    @classmethod
    def get_script_args(cls, dist, executable=None, wininst=False):
        # for backward compatibility
        warnings.warn("Use get_args", EasyInstallDeprecationWarning)
        writer = (WindowsScriptWriter if wininst else ScriptWriter).best()
        header = cls.get_script_header("", executable, wininst)
        return writer.get_args(dist, header)

    @classmethod
    def get_script_header(cls, script_text, executable=None, wininst=False):
        # for backward compatibility
        warnings.warn(
            "Use get_header", EasyInstallDeprecationWarning, stacklevel=2)
        if wininst:
            executable = "python.exe"
        return cls.get_header(script_text, executable)

    @classmethod
    def get_args(cls, dist, header=None):
        """
        Yield write_script() argument tuples for a distribution's
        console_scripts and gui_scripts entry points.
        """
        if header is None:
            header = cls.get_header()
        spec = str(dist.as_requirement())
        for type_ in 'console', 'gui':
            group = type_ + '_scripts'
            for name, ep in dist.get_entry_map(group).items():
                cls._ensure_safe_name(name)
                script_text = cls.template % locals()
                args = cls._get_script_args(type_, name, header, script_text)
                for res in args:
                    yield res

    @staticmethod
    def _ensure_safe_name(name):
        """
        Prevent paths in *_scripts entry point names.
        """
        has_path_sep = re.search(r'[\\/]', name)
        if has_path_sep:
            raise ValueError("Path separators not allowed in script names")

    @classmethod
    def get_writer(cls, force_windows):
        # for backward compatibility
        warnings.warn("Use best", EasyInstallDeprecationWarning)
        return WindowsScriptWriter.best() if force_windows else cls.best()

    @classmethod
    def best(cls):
        """
        Select the best ScriptWriter for this environment.
        """
        if sys.platform == 'win32' or (os.name == 'java' and os._name == 'nt'):
            return WindowsScriptWriter.best()
        else:
            return cls

    @classmethod
    def _get_script_args(cls, type_, name, header, script_text):
        # Simply write the stub with no extension.
        yield (name, header + script_text)

    @classmethod
    def get_header(cls, script_text="", executable=None):
        """Create a #! line, getting options (if any) from script_text"""
        cmd = cls.command_spec_class.best().from_param(executable)
        cmd.install_options(script_text)
        return cmd.as_header()


class WindowsScriptWriter(ScriptWriter):
    command_spec_class = WindowsCommandSpec

    @classmethod
    def get_writer(cls):
        # for backward compatibility
        warnings.warn("Use best", EasyInstallDeprecationWarning)
        return cls.best()

    @classmethod
    def best(cls):
        """
        Select the best ScriptWriter suitable for Windows
        """
        writer_lookup = dict(
            executable=WindowsExecutableLauncherWriter,
            natural=cls,
        )
        # for compatibility, use the executable launcher by default
        launcher = os.environ.get('SETUPTOOLS_LAUNCHER', 'executable')
        return writer_lookup[launcher]

    @classmethod
    def _get_script_args(cls, type_, name, header, script_text):
        "For Windows, add a .py extension"
        ext = dict(console='.pya', gui='.pyw')[type_]
        if ext not in os.environ['PATHEXT'].lower().split(';'):
            msg = (
                "{ext} not listed in PATHEXT; scripts will not be "
                "recognized as executables."
            ).format(**locals())
            warnings.warn(msg, UserWarning)
        old = ['.pya', '.py', '-script.py', '.pyc', '.pyo', '.pyw', '.exe']
        old.remove(ext)
        header = cls._adjust_header(type_, header)
        blockers = [name + x for x in old]
        yield name + ext, header + script_text, 't', blockers

    @classmethod
    def _adjust_header(cls, type_, orig_header):
        """
        Make sure 'pythonw' is used for gui and and 'python' is used for
        console (regardless of what sys.executable is).
        """
        pattern = 'pythonw.exe'
        repl = 'python.exe'
        if type_ == 'gui':
            pattern, repl = repl, pattern
        pattern_ob = re.compile(re.escape(pattern), re.IGNORECASE)
        new_header = pattern_ob.sub(string=orig_header, repl=repl)
        return new_header if cls._use_header(new_header) else orig_header

    @staticmethod
    def _use_header(new_header):
        """
        Should _adjust_header use the replaced header?

        On non-windows systems, always use. On
        Windows systems, only use the replaced header if it resolves
        to an executable on the system.
        """
        clean_header = new_header[2:-1].strip('"')
        return sys.platform != 'win32' or find_executable(clean_header)


class WindowsExecutableLauncherWriter(WindowsScriptWriter):
    @classmethod
    def _get_script_args(cls, type_, name, header, script_text):
        """
        For Windows, add a .py extension and an .exe launcher
        """
        if type_ == 'gui':
            launcher_type = 'gui'
            ext = '-script.pyw'
            old = ['.pyw']
        else:
            launcher_type = 'cli'
            ext = '-script.py'
            old = ['.py', '.pyc', '.pyo']
        hdr = cls._adjust_header(type_, header)
        blockers = [name + x for x in old]
        yield (name + ext, hdr + script_text, 't', blockers)
        yield (
            name + '.exe', get_win_launcher(launcher_type),
            'b'  # write in binary mode
        )
        if not is_64bit():
            # install a manifest for the launcher to prevent Windows
            # from detecting it as an installer (which it will for
            #  launchers like easy_install.exe). Consider only
            #  adding a manifest for launchers detected as installers.
            #  See Distribute #143 for details.
            m_name = name + '.exe.manifest'
            yield (m_name, load_launcher_manifest(name), 't')


# for backward-compatibility
get_script_args = ScriptWriter.get_script_args
get_script_header = ScriptWriter.get_script_header


def get_win_launcher(type):
    """
    Load the Windows launcher (executable) suitable for launching a script.

    `type` should be either 'cli' or 'gui'

    Returns the executable as a byte string.
    """
    launcher_fn = '%s.exe' % type
    if is_64bit():
        launcher_fn = launcher_fn.replace(".", "-64.")
    else:
        launcher_fn = launcher_fn.replace(".", "-32.")
    return resource_string('setuptools', launcher_fn)


def load_launcher_manifest(name):
    manifest = pkg_resources.resource_string(__name__, 'launcher manifest.xml')
    if six.PY2:
        return manifest % vars()
    else:
        return manifest.decode('utf-8') % vars()


def rmtree(path, ignore_errors=False, onerror=auto_chmod):
    return shutil.rmtree(path, ignore_errors, onerror)


def current_umask():
    tmp = os.umask(0o022)
    os.umask(tmp)
    return tmp


def bootstrap():
    # This function is called when setuptools*.egg is run using /bin/sh
    import setuptools

    argv0 = os.path.dirname(setuptools.__path__[0])
    sys.argv[0] = argv0
    sys.argv.append(argv0)
    main()


def main(argv=None, **kw):
    from setuptools import setup
    from setuptools.dist import Distribution

    class DistributionWithoutHelpCommands(Distribution):
        common_usage = ""

        def _show_help(self, *args, **kw):
            with _patch_usage():
                Distribution._show_help(self, *args, **kw)

    if argv is None:
        argv = sys.argv[1:]

    with _patch_usage():
        setup(
            script_args=['-q', 'easy_install', '-v'] + argv,
            script_name=sys.argv[0] or 'easy_install',
            distclass=DistributionWithoutHelpCommands,
            **kw
        )


@contextlib.contextmanager
def _patch_usage():
    import distutils.core
    USAGE = textwrap.dedent("""
        usage: %(script)s [options] requirement_or_url ...
           or: %(script)s --help
        """).lstrip()

    def gen_usage(script_name):
        return USAGE % dict(
            script=os.path.basename(script_name),
        )

    saved = distutils.core.gen_usage
    distutils.core.gen_usage = gen_usage
    try:
        yield
    finally:
        distutils.core.gen_usage = saved


class EasyInstallDeprecationWarning(SetuptoolsDeprecationWarning):
<<<<<<< HEAD
    """Class for warning about deprecations in EasyInstall in SetupTools. Not ignored by default, unlike DeprecationWarning."""
=======
    """
    Warning for EasyInstall deprecations, bypassing suppression.
    """
>>>>>>> 73376585
<|MERGE_RESOLUTION|>--- conflicted
+++ resolved
@@ -2344,10 +2344,6 @@
 
 
 class EasyInstallDeprecationWarning(SetuptoolsDeprecationWarning):
-<<<<<<< HEAD
-    """Class for warning about deprecations in EasyInstall in SetupTools. Not ignored by default, unlike DeprecationWarning."""
-=======
     """
     Warning for EasyInstall deprecations, bypassing suppression.
-    """
->>>>>>> 73376585
+    """