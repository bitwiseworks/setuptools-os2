"""Basic http server for tests to simulate PyPI or custom indexes
"""
import sys
import time
<<<<<<< HEAD
from threading import Thread
from setuptools.compat import (urllib2, URLError, HTTPServer,
                               SimpleHTTPRequestHandler,
                               BaseHTTPRequestHandler)
=======
import threading
from setuptools.compat import BaseHTTPRequestHandler
from setuptools.compat import (urllib2, URLError, HTTPServer,
                               SimpleHTTPRequestHandler)
>>>>>>> 5d9d3930

class IndexServer(HTTPServer):
    """Basic single-threaded http server simulating a package index

    You can use this server in unittest like this::
        s = IndexServer()
        s.start()
        index_url = s.base_url() + 'mytestindex'
        # do some test requests to the index
        # The index files should be located in setuptools/tests/indexes
        s.stop()
    """
    def __init__(self, server_address=('', 0),
            RequestHandlerClass=SimpleHTTPRequestHandler):
        HTTPServer.__init__(self, server_address, RequestHandlerClass)
        self._run = True

    def serve(self):
        while self._run:
            self.handle_request()

    def start(self):
        self.thread = Thread(target=self.serve)
        self.thread.start()

    def stop(self):
        "Stop the server"

        # Let the server finish the last request and wait for a new one.
        time.sleep(0.1)

        # self.shutdown is not supported on python < 2.6, so just
        #  set _run to false, and make a request, causing it to
        #  terminate.
        self._run = False
        url = 'http://127.0.0.1:%(server_port)s/' % vars(self)
        try:
            if sys.version_info >= (2, 6):
                urllib2.urlopen(url, timeout=5)
            else:
                urllib2.urlopen(url)
        except URLError:
            # ignore any errors; all that's important is the request
            pass
        self.thread.join()
        self.socket.close()

    def base_url(self):
        port = self.server_port
        return 'http://127.0.0.1:%s/setuptools/tests/indexes/' % port

class RequestRecorder(BaseHTTPRequestHandler):
    def do_GET(self):
        requests = vars(self.server).setdefault('requests', [])
        requests.append(self)
        self.send_response(200, 'OK')

class MockServer(HTTPServer, Thread):
    """
    A simple HTTP Server that records the requests made to it.
    """
    def __init__(self, server_address=('', 0),
            RequestHandlerClass=RequestRecorder):
        HTTPServer.__init__(self, server_address, RequestHandlerClass)
        Thread.__init__(self)
        self.setDaemon(True)
        self.requests = []

    def run(self):
        self.serve_forever()

    def url(self):
        return 'http://localhost:%(server_port)s/' % vars(self)
    url = property(url)<|MERGE_RESOLUTION|>--- conflicted
+++ resolved
@@ -2,17 +2,10 @@
 """
 import sys
 import time
-<<<<<<< HEAD
-from threading import Thread
-from setuptools.compat import (urllib2, URLError, HTTPServer,
-                               SimpleHTTPRequestHandler,
-                               BaseHTTPRequestHandler)
-=======
 import threading
 from setuptools.compat import BaseHTTPRequestHandler
 from setuptools.compat import (urllib2, URLError, HTTPServer,
                                SimpleHTTPRequestHandler)
->>>>>>> 5d9d3930
 
 class IndexServer(HTTPServer):
     """Basic single-threaded http server simulating a package index
@@ -35,7 +28,7 @@
             self.handle_request()
 
     def start(self):
-        self.thread = Thread(target=self.serve)
+        self.thread = threading.Thread(target=self.serve)
         self.thread.start()
 
     def stop(self):
@@ -70,14 +63,14 @@
         requests.append(self)
         self.send_response(200, 'OK')
 
-class MockServer(HTTPServer, Thread):
+class MockServer(HTTPServer, threading.Thread):
     """
     A simple HTTP Server that records the requests made to it.
     """
     def __init__(self, server_address=('', 0),
             RequestHandlerClass=RequestRecorder):
         HTTPServer.__init__(self, server_address, RequestHandlerClass)
-        Thread.__init__(self)
+        threading.Thread.__init__(self)
         self.setDaemon(True)
         self.requests = []
 
