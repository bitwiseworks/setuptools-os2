--- conflicted
+++ resolved
@@ -19,7 +19,7 @@
 from setuptools.tests import fail_on_ascii
 
 
-py3_only = pytest.mark.xfail(PY2, reason="Test runs on Python 3 only")
+py3_only = pytest.mark.xfail(six.PY2, reason="Test runs on Python 3 only")
 
 
 SETUP_ATTRS = {
@@ -190,10 +190,6 @@
 
         assert posix(filename) in u_contents
 
-<<<<<<< HEAD
-    # Python 3 only
-    if six.PY3:
-=======
     @py3_only
     @fail_on_ascii
     def test_write_manifest_allows_utf8_filenames(self):
@@ -203,7 +199,6 @@
         mm = manifest_maker(dist)
         mm.manifest = os.path.join('sdist_test.egg-info', 'SOURCES.txt')
         os.mkdir('sdist_test.egg-info')
->>>>>>> 6bdbe895
 
         # UTF-8 filename
         filename = os.path.join(b('sdist_test'), b('smörbröd.py'))
@@ -298,48 +293,6 @@
             filename = filename.decode('utf-8')
         assert filename in cmd.filelist.files
 
-<<<<<<< HEAD
-    # Python 3 only
-    if six.PY3:
-
-        def test_read_manifest_skips_non_utf8_filenames(self):
-            # Test for #303.
-            dist = Distribution(SETUP_ATTRS)
-            dist.script_name = 'setup.py'
-            cmd = sdist(dist)
-            cmd.ensure_finalized()
-
-            # Create manifest
-            with quiet():
-                cmd.run()
-
-            # Add Latin-1 filename to manifest
-            filename = os.path.join(b('sdist_test'), LATIN1_FILENAME)
-            cmd.manifest = os.path.join('sdist_test.egg-info', 'SOURCES.txt')
-            manifest = open(cmd.manifest, 'ab')
-            manifest.write(b('\n') + filename)
-            manifest.close()
-
-            # The file must exist to be included in the filelist
-            open(filename, 'w').close()
-
-            # Re-read manifest
-            cmd.filelist.files = []
-            with quiet():
-                try:
-                    cmd.read_manifest()
-                except UnicodeDecodeError:
-                    e = sys.exc_info()[1]
-                    self.fail(e)
-
-            # The Latin-1 filename should have been skipped
-            filename = filename.decode('latin-1')
-            assert filename not in cmd.filelist.files
-
-    @pytest.mark.skipif(six.PY3 and locale.getpreferredencoding() != 'UTF-8',
-        reason='Unittest fails if locale is not utf-8 but the manifests is '
-            'recorded correctly')
-=======
     @py3_only
     def test_read_manifest_skips_non_utf8_filenames(self):
         # Test for #303.
@@ -372,7 +325,6 @@
         assert filename not in cmd.filelist.files
 
     @fail_on_ascii
->>>>>>> 6bdbe895
     def test_sdist_with_utf8_encoded_filename(self):
         # Test for #303.
         dist = Distribution(SETUP_ATTRS)
