[pytest]
norecursedirs=dist build .tox .eggs
<<<<<<< HEAD
addopts=
	--doctest-modules
	--doctest-glob=pkg_resources/api_tests.txt
	-r sxX
doctest_optionflags=ALLOW_UNICODE ELLIPSIS
filterwarnings=
	# Fail on warnings
	error

	## upstream
=======
addopts=--doctest-modules
filterwarnings=
	## upstream

>>>>>>> 6f7ac885
	# Ensure ResourceWarnings are emitted
	default::ResourceWarning

	# Suppress deprecation warning in flake8
	ignore:SelectableGroups dict interface is deprecated::flake8

	# shopkeep/pytest-black#55
	ignore:<class 'pytest_black.BlackItem'> is not using a cooperative constructor:pytest.PytestDeprecationWarning
	ignore:The \(fspath. py.path.local\) argument to BlackItem is deprecated.:pytest.PytestDeprecationWarning
	ignore:BlackItem is an Item subclass and should not be a collector:pytest.PytestWarning

	# tholo/pytest-flake8#83
	ignore:<class 'pytest_flake8.Flake8Item'> is not using a cooperative constructor:pytest.PytestDeprecationWarning
	ignore:The \(fspath. py.path.local\) argument to Flake8Item is deprecated.:pytest.PytestDeprecationWarning
	ignore:Flake8Item is an Item subclass and should not be a collector:pytest.PytestWarning

<<<<<<< HEAD
	# dbader/pytest-mypy#131
	ignore:The \(fspath. py.path.local\) argument to MypyFile is deprecated.:pytest.PytestDeprecationWarning
	## end upstream

	# https://github.com/pypa/setuptools/issues/1823
	ignore:bdist_wininst command is deprecated
	# Suppress this error; unimportant for CI tests
	ignore:Extraction path is writable by group/others:UserWarning
	# Suppress weird RuntimeWarning.
	ignore:Parent module 'setuptools' not found while handling absolute import:RuntimeWarning
	# Suppress use of bytes for filenames on Windows until fixed #2016
	ignore:The Windows bytes API has been deprecated:DeprecationWarning

	# https://github.com/pypa/setuptools/issues/2823
	ignore:setuptools.installer is deprecated.

	# https://github.com/pypa/setuptools/issues/917
	ignore:setup.py install is deprecated.
	ignore:easy_install command is deprecated.

	# https://github.com/pypa/setuptools/issues/2497
	ignore:.* is an invalid version and will not be supported::pkg_resources

	# https://github.com/pypa/setuptools/pull/2865#issuecomment-965700112
	# ideally would apply to Python 3.10+ when
	# SETUPTOOLS_USE_DISTUTILS=stdlib but for
	# https://github.com/pytest-dev/pytest/discussions/9296
	ignore:The distutils.sysconfig module is deprecated, use sysconfig instead
	ignore:The distutils package is deprecated.*

	# Workaround for pypa/setuptools#2868
	# ideally would apply to PyPy only but for
	# https://github.com/pytest-dev/pytest/discussions/9296
	ignore:Distutils was imported before setuptools
	ignore:Setuptools is replacing distutils

	# suppress warnings in deprecated msvc compilers
	ignore:(bcpp|msvc9?)compiler is deprecated

	ignore:Support for .* in .pyproject.toml. is still .beta.
	ignore::setuptools.command.editable_wheel.InformationOnly

	# https://github.com/pypa/setuptools/issues/3655
	ignore:The --rsyncdir command line argument and rsyncdirs config variable are deprecated.:DeprecationWarning
=======
	# shopkeep/pytest-black#67
	ignore:'encoding' argument not specified::pytest_black

	# realpython/pytest-mypy#152
	ignore:'encoding' argument not specified::pytest_mypy

	# python/cpython#100750
	ignore:'encoding' argument not specified::platform

	## end upstream
>>>>>>> 6f7ac885
<|MERGE_RESOLUTION|>--- conflicted
+++ resolved
@@ -1,6 +1,5 @@
 [pytest]
 norecursedirs=dist build .tox .eggs
-<<<<<<< HEAD
 addopts=
 	--doctest-modules
 	--doctest-glob=pkg_resources/api_tests.txt
@@ -11,12 +10,7 @@
 	error
 
 	## upstream
-=======
-addopts=--doctest-modules
-filterwarnings=
-	## upstream
 
->>>>>>> 6f7ac885
 	# Ensure ResourceWarnings are emitted
 	default::ResourceWarning
 
@@ -33,9 +27,15 @@
 	ignore:The \(fspath. py.path.local\) argument to Flake8Item is deprecated.:pytest.PytestDeprecationWarning
 	ignore:Flake8Item is an Item subclass and should not be a collector:pytest.PytestWarning
 
-<<<<<<< HEAD
-	# dbader/pytest-mypy#131
-	ignore:The \(fspath. py.path.local\) argument to MypyFile is deprecated.:pytest.PytestDeprecationWarning
+	# shopkeep/pytest-black#67
+	ignore:'encoding' argument not specified::pytest_black
+
+	# realpython/pytest-mypy#152
+	ignore:'encoding' argument not specified::pytest_mypy
+
+	# python/cpython#100750
+	ignore:'encoding' argument not specified::platform
+
 	## end upstream
 
 	# https://github.com/pypa/setuptools/issues/1823
@@ -77,16 +77,4 @@
 	ignore::setuptools.command.editable_wheel.InformationOnly
 
 	# https://github.com/pypa/setuptools/issues/3655
-	ignore:The --rsyncdir command line argument and rsyncdirs config variable are deprecated.:DeprecationWarning
-=======
-	# shopkeep/pytest-black#67
-	ignore:'encoding' argument not specified::pytest_black
-
-	# realpython/pytest-mypy#152
-	ignore:'encoding' argument not specified::pytest_mypy
-
-	# python/cpython#100750
-	ignore:'encoding' argument not specified::platform
-
-	## end upstream
->>>>>>> 6f7ac885
+	ignore:The --rsyncdir command line argument and rsyncdirs config variable are deprecated.:DeprecationWarning