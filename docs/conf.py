from __future__ import annotations


extensions = [
    'sphinx.ext.autodoc',
    'jaraco.packaging.sphinx',
]

master_doc = "index"
html_theme = "furo"

# Link dates and other references in the changelog
extensions += ['rst.linker']
link_files = {
    '../NEWS.rst': dict(
        using=dict(
            BB='https://bitbucket.org',
            GH='https://github.com',
        ),
        replace=[
            dict(
                pattern=r'(Issue #|\B#)(?P<issue>\d+)',
                url='{package_url}/issues/{issue}',
            ),
            dict(
                pattern=r'(?m:^((?P<scm_version>v?\d+(\.\d+){1,2}))\n[-=]+\n)',
                with_scm='{text}\n{rev[timestamp]:%d %b %Y}\n',
            ),
            dict(
                pattern=r'PEP[- ](?P<pep_number>\d+)',
                url='https://peps.python.org/pep-{pep_number:0>4}/',
            ),
            dict(
                pattern=r'(?<!\w)PR #(?P<pull>\d+)',
                url='{package_url}/pull/{pull}',
            ),
            dict(
                pattern=r'BB Pull Request ?#(?P<bb_pull_request>\d+)',
                url='{BB}/pypa/setuptools/pull-request/{bb_pull_request}',
            ),
            dict(
                pattern=r'Distribute #(?P<distribute>\d+)',
                url='{BB}/tarek/distribute/issue/{distribute}',
            ),
            dict(
                pattern=r'Buildout #(?P<buildout>\d+)',
                url='{GH}/buildout/buildout/issues/{buildout}',
            ),
            dict(
                pattern=r'Old Setuptools #(?P<old_setuptools>\d+)',
                url='https://bugs.python.org/setuptools/issue{old_setuptools}',
            ),
            dict(
                pattern=r'Jython #(?P<jython>\d+)',
                url='https://bugs.jython.org/issue{jython}',
            ),
            dict(
                pattern=r'(Python #|bpo-)(?P<python>\d+)',
                url='https://bugs.python.org/issue{python}',
            ),
            dict(
                pattern=r'\bpython/cpython#(?P<cpython>\d+)',
                url='{GH}/python/cpython/issues/{cpython}',
            ),
            dict(
                pattern=r'Interop #(?P<interop>\d+)',
                url='{GH}/pypa/interoperability-peps/issues/{interop}',
            ),
            dict(
                pattern=r'Pip #(?P<pip>\d+)',
                url='{GH}/pypa/pip/issues/{pip}',
            ),
            dict(
                pattern=r'Packaging #(?P<packaging>\d+)',
                url='{GH}/pypa/packaging/issues/{packaging}',
            ),
            dict(
                pattern=r'[Pp]ackaging (?P<packaging_ver>\d+(\.\d+)+)',
                url='{GH}/pypa/packaging/blob/{packaging_ver}/CHANGELOG.rst',
            ),
            dict(
                pattern=r'setuptools_svn #(?P<setuptools_svn>\d+)',
                url='{GH}/jaraco/setuptools_svn/issues/{setuptools_svn}',
            ),
            dict(
                pattern=r'pypa/(?P<issue_repo>[\-\.\w]+)#(?P<issue_number>\d+)',
                url='{GH}/pypa/{issue_repo}/issues/{issue_number}',
            ),
            dict(
                pattern=r'pypa/(?P<commit_repo>[\-\.\w]+)@(?P<commit_number>[\da-f]+)',
                url='{GH}/pypa/{commit_repo}/commit/{commit_number}',
            ),
        ],
    ),
}

# Be strict about any broken references
nitpicky = True
nitpick_ignore: list[tuple[str, str]] = []

# Include Python intersphinx mapping to prevent failures
# jaraco/skeleton#51
extensions += ['sphinx.ext.intersphinx']
intersphinx_mapping = {
    'python': ('https://docs.python.org/3', None),
}

# Preserve authored syntax for defaults
autodoc_preserve_defaults = True

<<<<<<< HEAD
intersphinx_mapping.update({
    'pip': ('https://pip.pypa.io/en/latest', None),
    'build': ('https://build.pypa.io/en/latest', None),
    'PyPUG': ('https://packaging.python.org/en/latest/', None),
    'packaging': ('https://packaging.pypa.io/en/latest/', None),
    'twine': ('https://twine.readthedocs.io/en/stable/', None),
    'importlib-resources': (
        'https://importlib-resources.readthedocs.io/en/latest',
        None,
    ),
})

# Add support for linking usernames
github_url = 'https://github.com'
github_repo_org = 'pypa'
github_repo_name = 'setuptools'
github_repo_slug = f'{github_repo_org}/{github_repo_name}'
github_repo_url = f'{github_url}/{github_repo_slug}'
github_sponsors_url = f'{github_url}/sponsors'
extlinks = {
    'user': (f'{github_sponsors_url}/%s', '@%s'),
=======
# Add support for linking usernames, PyPI projects, Wikipedia pages
github_url = 'https://github.com/'
extlinks = {
    'user': (f'{github_url}%s', '@%s'),
>>>>>>> 790fa6e6
    'pypi': ('https://pypi.org/project/%s', '%s'),
    'wiki': ('https://wikipedia.org/wiki/%s', '%s'),
}
extensions += ['sphinx.ext.extlinks']

<<<<<<< HEAD
# Ref: https://github.com/python-attrs/attrs/pull/571/files\
#      #diff-85987f48f1258d9ee486e3191495582dR82
default_role = 'any'

# HTML theme
html_theme = 'furo'
html_logo = "images/logo.svg"

html_theme_options = {
    "sidebar_hide_name": True,
    "light_css_variables": {
        "color-brand-primary": "#336790",  # "blue"
        "color-brand-content": "#336790",
    },
    "dark_css_variables": {
        "color-brand-primary": "#E5B62F",  # "yellow"
        "color-brand-content": "#E5B62F",
    },
}

# Redirect old docs so links and references in the ecosystem don't break
extensions += ['sphinx_reredirects']
redirects = {
    "userguide/keywords": "/deprecated/changed_keywords.html",
    "userguide/commands": "/deprecated/commands.html",
}

# Add support for inline tabs
extensions += ['sphinx_inline_tabs']

# Support for distutils

# Ref: https://stackoverflow.com/a/30624034/595220
nitpick_ignore = [
    ('c:func', 'SHGetSpecialFolderPath'),  # ref to MS docs
    ('envvar', 'DIST_EXTRA_CONFIG'),  # undocumented
    ('envvar', 'DISTUTILS_DEBUG'),  # undocumented
    ('envvar', 'HOME'),  # undocumented
    ('envvar', 'PLAT'),  # undocumented
    ('py:attr', 'CCompiler.language_map'),  # undocumented
    ('py:attr', 'CCompiler.language_order'),  # undocumented
    ('py:class', 'BorlandCCompiler'),  # undocumented
    ('py:class', 'CCompiler'),  # undocumented
    ('py:class', 'CygwinCCompiler'),  # undocumented
    ('py:class', 'distutils.dist.Distribution'),  # undocumented
    ('py:class', 'distutils.dist.DistributionMetadata'),  # undocumented
    ('py:class', 'distutils.extension.Extension'),  # undocumented
    ('py:class', 'FileList'),  # undocumented
    ('py:class', 'IShellLink'),  # ref to MS docs
    ('py:class', 'MSVCCompiler'),  # undocumented
    ('py:class', 'OptionDummy'),  # undocumented
    ('py:class', 'setuptools.dist.Distribution'),  # undocumented
    ('py:class', 'UnixCCompiler'),  # undocumented
    ('py:exc', 'CompileError'),  # undocumented
    ('py:exc', 'DistutilsExecError'),  # undocumented
    ('py:exc', 'DistutilsFileError'),  # undocumented
    ('py:exc', 'LibError'),  # undocumented
    ('py:exc', 'LinkError'),  # undocumented
    ('py:exc', 'PreprocessError'),  # undocumented
    ('py:exc', 'setuptools.errors.PlatformError'),  # sphinx cannot find it
    ('py:func', 'distutils.CCompiler.new_compiler'),  # undocumented
    ('py:func', 'distutils.dist.DistributionMetadata.read_pkg_file'),  # undocumented
    ('py:func', 'distutils.file_util._copy_file_contents'),  # undocumented
    ('py:func', 'distutils.log.debug'),  # undocumented
    ('py:func', 'distutils.spawn.find_executable'),  # undocumented
    ('py:func', 'distutils.spawn.spawn'),  # undocumented
    # TODO: check https://docutils.rtfd.io in the future
    ('py:mod', 'docutils'),  # there's no Sphinx site documenting this
]

# Allow linking objects on other Sphinx sites seamlessly:
intersphinx_mapping.update(
    # python=('https://docs.python.org/3', None),
    python=('https://docs.python.org/3.11/', None),
    # ^-- Python 3.11 is required because it still contains `distutils`.
    #     Just leaving it as `3` would imply 3.12+, but that causes an
    #     error with the cross references to distutils functions.
    #     Inventory cache may cause errors, deleting it solves the problem.
)

# Add support for the unreleased "next-version" change notes
extensions += ['sphinxcontrib.towncrier']
# Extension needs a path from here to the towncrier config.
towncrier_draft_working_directory = '..'
# Avoid an empty section for unpublished changes.
towncrier_draft_include_empty = False
# sphinx-contrib/sphinxcontrib-towncrier#81
towncrier_draft_config_path = 'towncrier.toml'

extensions += ['jaraco.tidelift']

# Add icons (aka "favicons") to documentation
extensions += ['sphinx_favicon']
html_static_path = ['images']  # should contain the folder with icons

# Add support for nice Not Found 404 pages
extensions += ['notfound.extension']

# List of dicts with <link> HTML attributes
# static-file points to files in the html_static_path (href is computed)
favicons = [
    {  # "Catch-all" goes first, otherwise some browsers will overwrite
        "rel": "icon",
        "type": "image/svg+xml",
        "static-file": "logo-symbol-only.svg",
        "sizes": "any",
    },
    {  # Version with thicker strokes for better visibility at smaller sizes
        "rel": "icon",
        "type": "image/svg+xml",
        "static-file": "favicon.svg",
        "sizes": "16x16 24x24 32x32 48x48",
    },
    # rel="apple-touch-icon" does not support SVG yet
]
=======
# local
>>>>>>> 790fa6e6
<|MERGE_RESOLUTION|>--- conflicted
+++ resolved
@@ -108,40 +108,17 @@
 # Preserve authored syntax for defaults
 autodoc_preserve_defaults = True
 
-<<<<<<< HEAD
-intersphinx_mapping.update({
-    'pip': ('https://pip.pypa.io/en/latest', None),
-    'build': ('https://build.pypa.io/en/latest', None),
-    'PyPUG': ('https://packaging.python.org/en/latest/', None),
-    'packaging': ('https://packaging.pypa.io/en/latest/', None),
-    'twine': ('https://twine.readthedocs.io/en/stable/', None),
-    'importlib-resources': (
-        'https://importlib-resources.readthedocs.io/en/latest',
-        None,
-    ),
-})
-
-# Add support for linking usernames
-github_url = 'https://github.com'
-github_repo_org = 'pypa'
-github_repo_name = 'setuptools'
-github_repo_slug = f'{github_repo_org}/{github_repo_name}'
-github_repo_url = f'{github_url}/{github_repo_slug}'
-github_sponsors_url = f'{github_url}/sponsors'
-extlinks = {
-    'user': (f'{github_sponsors_url}/%s', '@%s'),
-=======
 # Add support for linking usernames, PyPI projects, Wikipedia pages
 github_url = 'https://github.com/'
 extlinks = {
     'user': (f'{github_url}%s', '@%s'),
->>>>>>> 790fa6e6
     'pypi': ('https://pypi.org/project/%s', '%s'),
     'wiki': ('https://wikipedia.org/wiki/%s', '%s'),
 }
 extensions += ['sphinx.ext.extlinks']
 
-<<<<<<< HEAD
+# local
+
 # Ref: https://github.com/python-attrs/attrs/pull/571/files\
 #      #diff-85987f48f1258d9ee486e3191495582dR82
 default_role = 'any'
@@ -175,7 +152,7 @@
 # Support for distutils
 
 # Ref: https://stackoverflow.com/a/30624034/595220
-nitpick_ignore = [
+nitpick_ignore += [
     ('c:func', 'SHGetSpecialFolderPath'),  # ref to MS docs
     ('envvar', 'DIST_EXTRA_CONFIG'),  # undocumented
     ('envvar', 'DISTUTILS_DEBUG'),  # undocumented
@@ -257,6 +234,15 @@
     },
     # rel="apple-touch-icon" does not support SVG yet
 ]
-=======
-# local
->>>>>>> 790fa6e6
+
+intersphinx_mapping.update({
+    'pip': ('https://pip.pypa.io/en/latest', None),
+    'build': ('https://build.pypa.io/en/latest', None),
+    'PyPUG': ('https://packaging.python.org/en/latest/', None),
+    'packaging': ('https://packaging.pypa.io/en/latest/', None),
+    'twine': ('https://twine.readthedocs.io/en/stable/', None),
+    'importlib-resources': (
+        'https://importlib-resources.readthedocs.io/en/latest',
+        None,
+    ),
+})