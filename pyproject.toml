[build-system]
requires = ["setuptools>=61.2", "setuptools_scm[toml]>=3.4.1"]
build-backend = "setuptools.build_meta"

[project]
name = "distutils"
authors = [
	{ name = "Jason R. Coombs", email = "jaraco@jaraco.com" },
]
description = "Distribution utilities formerly from standard library"
readme = "README.rst"
classifiers = [
	"Development Status :: 5 - Production/Stable",
	"Intended Audience :: Developers",
	"License :: OSI Approved :: MIT License",
	"Programming Language :: Python :: 3",
	"Programming Language :: Python :: 3 :: Only",
]
requires-python = ">=3.8"
dependencies = []
dynamic = ["version"]

[project.urls]
Source = "https://github.com/pypa/distutils"

[project.optional-dependencies]
test = [
	# upstream
	"pytest >= 6, != 8.1.*",

	# local
	"pytest >= 7.4.3", # 186
	"jaraco.envs>=2.4",
	"jaraco.path",
	"jaraco.text",
	"path >= 10.6",
	"docutils",
	"pyfakefs",
	"more_itertools",

	# workaround for pytest-dev/pytest#12490
	"pytest < 8.1; python_version < '3.12'",
]

doc = [
	# upstream
	"sphinx >= 3.5",
	"jaraco.packaging >= 9.3",
	"rst.linker >= 1.9",
	"furo",
	"sphinx-lint",

	# local
]

check = [
	"pytest-checkdocs >= 2.4",
	"pytest-ruff >= 0.2.1; sys_platform != 'cygwin'",
]

cover = [
	"pytest-cov",
]

enabler = [
	"pytest-enabler >= 2.2",
]

type = [
	# upstream
	"pytest-mypy",

	# local
]


[tool.setuptools_scm]

<<<<<<< HEAD
[tool.setuptools_scm]

[tool.pytest-enabler.mypy]
# disabled
=======

[tool.pytest-enabler.mypy]
# Disabled due to jaraco/skeleton#143
>>>>>>> d3e83bea
<|MERGE_RESOLUTION|>--- conflicted
+++ resolved
@@ -76,13 +76,7 @@
 
 [tool.setuptools_scm]
 
-<<<<<<< HEAD
-[tool.setuptools_scm]
-
-[tool.pytest-enabler.mypy]
-# disabled
-=======
 
 [tool.pytest-enabler.mypy]
 # Disabled due to jaraco/skeleton#143
->>>>>>> d3e83bea
+# Disabled as distutils isn't ready yet