--- conflicted
+++ resolved
@@ -24,14 +24,6 @@
 ]
 requires-python = ">=3.9"
 dependencies = [
-<<<<<<< HEAD
-=======
-	# Setuptools must require these
-	"packaging",
-	"jaraco.functools >= 4",
-	"more_itertools",
-	"jaraco.collections",
->>>>>>> c97a3db2
 ]
 keywords = ["CPAN PyPI distutils eggs package management"]
 
@@ -110,7 +102,7 @@
 
 	# for distutils
 	"jaraco.collections",
-	"jaraco.functools>=4",
+	"jaraco.functools >= 4",
 	"packaging",
 	"more_itertools",
 ]
