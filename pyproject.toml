[build-system]
<<<<<<< HEAD
requires = []
=======
requires = ["setuptools>=61.2", "setuptools_scm[toml]>=3.4.1"]
>>>>>>> c9729e1a
build-backend = "setuptools.build_meta"
backend-path = ["."]

[project]
name = "setuptools"
version = "70.1.0"
authors = [
	{ name = "Python Packaging Authority", email = "distutils-sig@python.org" },
]
description = "Easily download, build, install, upgrade, and uninstall Python packages"
readme = "README.rst"
classifiers = [
	"Development Status :: 5 - Production/Stable",
	"Intended Audience :: Developers",
	"License :: OSI Approved :: MIT License",
	"Programming Language :: Python :: 3",
	"Programming Language :: Python :: 3 :: Only",
	"Topic :: Software Development :: Libraries :: Python Modules",
	"Topic :: System :: Archiving :: Packaging",
	"Topic :: System :: Systems Administration",
	"Topic :: Utilities",
]
keywords = ["CPAN PyPI distutils eggs package management"]
requires-python = ">=3.8"
dependencies = []

[project.urls]
Homepage = "https://github.com/pypa/setuptools"
Documentation = "https://setuptools.pypa.io/"
Changelog = "https://setuptools.pypa.io/en/stable/history.html"

[project.optional-dependencies]
testing = [
	# upstream
	"pytest >= 6, != 8.1.1",
	"pytest-checkdocs >= 2.4",
	'pytest-cov; python_implementation != "PyPy"', # coverage seems to make PyPy extremely slow
	"pytest-mypy",
	"pytest-enabler >= 2.2",
	# workaround for pypa/setuptools#3921
	'pytest-ruff >= 0.3.2; sys_platform != "cygwin"',

	# local
	"virtualenv>=13.0.0",
	"wheel",
	"pip>=19.1", # For proper file:// URLs support.
	"packaging>=23.2",
	"jaraco.envs>=2.2",
	"pytest-xdist>=3", # Dropped dependency on pytest-fork and py
	"jaraco.path>=3.2.0",
	"build[virtualenv]>=1.0.3",
	"filelock>=3.4.0",
	"ini2toml[lite]>=0.14",
	"tomli-w>=1.0.0",
	"pytest-timeout",
	'pytest-perf; sys_platform != "cygwin"', # workaround for jaraco/inflect#195, pydantic/pydantic-core#773 (see #3986)
	# for tools/finalize.py
	'jaraco.develop >= 7.21; python_version >= "3.9" and sys_platform != "cygwin"',
	"pytest-home >= 0.5",
	"mypy==1.10.0", # pin mypy version so a new version doesn't suddenly cause the CI to fail
	# No Python 3.11 dependencies require tomli, but needed for type-checking since we import it directly
	"tomli",
	# No Python 3.12 dependencies require importlib_metadata, but needed for type-checking since we import it directly
	"importlib_metadata",
	"pytest-subprocess",

	# workaround for pypa/setuptools#4333
	"pyproject-hooks!=1.1",

	"jaraco.test",
]
docs = [
	# upstream
	"sphinx >= 3.5",
	"jaraco.packaging >= 9.3",
	"rst.linker >= 1.9",
	"furo",
	"sphinx-lint",

	# tidelift
	"jaraco.tidelift >= 1.4",

	# local
	"pygments-github-lexers==0.0.5",
	"sphinx-favicon",
	"sphinx-inline-tabs",
	"sphinx-reredirects",
	"sphinxcontrib-towncrier",
	"sphinx-notfound-page >=1,<2",

	# workaround for pypa/setuptools#4333
	"pyproject-hooks!=1.1",
]
ssl = []
certs = []

[project.entry-points."distutils.commands"]
alias = "setuptools.command.alias:alias"
bdist_egg = "setuptools.command.bdist_egg:bdist_egg"
bdist_rpm = "setuptools.command.bdist_rpm:bdist_rpm"
bdist_wheel = "setuptools.command.bdist_wheel:bdist_wheel"
build = "setuptools.command.build:build"
build_clib = "setuptools.command.build_clib:build_clib"
build_ext = "setuptools.command.build_ext:build_ext"
build_py = "setuptools.command.build_py:build_py"
develop = "setuptools.command.develop:develop"
dist_info = "setuptools.command.dist_info:dist_info"
easy_install = "setuptools.command.easy_install:easy_install"
editable_wheel = "setuptools.command.editable_wheel:editable_wheel"
egg_info = "setuptools.command.egg_info:egg_info"
install = "setuptools.command.install:install"
install_egg_info = "setuptools.command.install_egg_info:install_egg_info"
install_lib = "setuptools.command.install_lib:install_lib"
install_scripts = "setuptools.command.install_scripts:install_scripts"
rotate = "setuptools.command.rotate:rotate"
saveopts = "setuptools.command.saveopts:saveopts"
sdist = "setuptools.command.sdist:sdist"
setopt = "setuptools.command.setopt:setopt"
test = "setuptools.command.test:test"
upload_docs = "setuptools.command.upload_docs:upload_docs"

[project.entry-points."setuptools.finalize_distribution_options"]
parent_finalize = "setuptools.dist:_Distribution.finalize_options"
keywords = "setuptools.dist:Distribution._finalize_setup_keywords"

[project.entry-points."distutils.setup_keywords"]
eager_resources = "setuptools.dist:assert_string_list"
namespace_packages = "setuptools.dist:check_nsp"
extras_require = "setuptools.dist:check_extras"
install_requires = "setuptools.dist:check_requirements"
tests_require = "setuptools.dist:check_requirements"
setup_requires = "setuptools.dist:check_requirements"
python_requires = "setuptools.dist:check_specifier"
entry_points = "setuptools.dist:check_entry_points"
test_suite = "setuptools.dist:check_test_suite"
zip_safe = "setuptools.dist:assert_bool"
package_data = "setuptools.dist:check_package_data"
exclude_package_data = "setuptools.dist:check_package_data"
include_package_data = "setuptools.dist:assert_bool"
packages = "setuptools.dist:check_packages"
dependency_links = "setuptools.dist:assert_string_list"
test_loader = "setuptools.dist:check_importable"
test_runner = "setuptools.dist:check_importable"
use_2to3 = "setuptools.dist:invalid_unless_false"

[project.entry-points."egg_info.writers"]
PKG-INFO = "setuptools.command.egg_info:write_pkg_info"
"requires.txt" = "setuptools.command.egg_info:write_requirements"
"entry_points.txt" = "setuptools.command.egg_info:write_entries"
"eager_resources.txt" = "setuptools.command.egg_info:overwrite_arg"
"namespace_packages.txt" = "setuptools.command.egg_info:overwrite_arg"
"top_level.txt" = "setuptools.command.egg_info:write_toplevel_names"
"dependency_links.txt" = "setuptools.command.egg_info:overwrite_arg"

[tool.setuptools]
# disabled as it causes tests to be included #2505
# include_package_data = true
include-package-data = false

[tool.setuptools.packages.find]
include = [
	"setuptools*",
	"pkg_resources*",
	"_distutils_hack*",
]
exclude = [
	"*.tests",
	"*.tests.*",
]
namespaces = true

[tool.distutils.sdist]
formats = "zip"

[project]
name = "PROJECT"
authors = [
	{ name = "Jason R. Coombs", email = "jaraco@jaraco.com" },
]
description = "PROJECT_DESCRIPTION"
readme = "README.rst"
classifiers = [
	"Development Status :: 5 - Production/Stable",
	"Intended Audience :: Developers",
	"License :: OSI Approved :: MIT License",
	"Programming Language :: Python :: 3",
	"Programming Language :: Python :: 3 :: Only",
]
requires-python = ">=3.8"
dependencies = [
]
dynamic = ["version"]

[project.urls]
Source = "https://github.com/PROJECT_PATH"

[project.optional-dependencies]
test = [
	# upstream
	"pytest >= 6, != 8.1.*",
	"pytest-checkdocs >= 2.4",
	"pytest-cov",
	"pytest-mypy",
	"pytest-enabler >= 2.2",
	"pytest-ruff >= 0.2.1",

	# local
]
doc = [
	# upstream
	"sphinx >= 3.5",
	"jaraco.packaging >= 9.3",
	"rst.linker >= 1.9",
	"furo",
	"sphinx-lint",

	# local
]

[tool.setuptools_scm]<|MERGE_RESOLUTION|>--- conflicted
+++ resolved
@@ -1,9 +1,5 @@
 [build-system]
-<<<<<<< HEAD
 requires = []
-=======
-requires = ["setuptools>=61.2", "setuptools_scm[toml]>=3.4.1"]
->>>>>>> c9729e1a
 build-backend = "setuptools.build_meta"
 backend-path = ["."]
 
@@ -31,16 +27,16 @@
 dependencies = []
 
 [project.urls]
-Homepage = "https://github.com/pypa/setuptools"
+Source = "https://github.com/pypa/setuptools"
 Documentation = "https://setuptools.pypa.io/"
 Changelog = "https://setuptools.pypa.io/en/stable/history.html"
 
 [project.optional-dependencies]
-testing = [
+test = [
 	# upstream
-	"pytest >= 6, != 8.1.1",
+	"pytest >= 6, != 8.1.*",
 	"pytest-checkdocs >= 2.4",
-	'pytest-cov; python_implementation != "PyPy"', # coverage seems to make PyPy extremely slow
+	"pytest-cov",
 	"pytest-mypy",
 	"pytest-enabler >= 2.2",
 	# workaround for pypa/setuptools#3921
@@ -75,7 +71,7 @@
 
 	"jaraco.test",
 ]
-docs = [
+doc = [
 	# upstream
 	"sphinx >= 3.5",
 	"jaraco.packaging >= 9.3",
@@ -178,49 +174,4 @@
 [tool.distutils.sdist]
 formats = "zip"
 
-[project]
-name = "PROJECT"
-authors = [
-	{ name = "Jason R. Coombs", email = "jaraco@jaraco.com" },
-]
-description = "PROJECT_DESCRIPTION"
-readme = "README.rst"
-classifiers = [
-	"Development Status :: 5 - Production/Stable",
-	"Intended Audience :: Developers",
-	"License :: OSI Approved :: MIT License",
-	"Programming Language :: Python :: 3",
-	"Programming Language :: Python :: 3 :: Only",
-]
-requires-python = ">=3.8"
-dependencies = [
-]
-dynamic = ["version"]
-
-[project.urls]
-Source = "https://github.com/PROJECT_PATH"
-
-[project.optional-dependencies]
-test = [
-	# upstream
-	"pytest >= 6, != 8.1.*",
-	"pytest-checkdocs >= 2.4",
-	"pytest-cov",
-	"pytest-mypy",
-	"pytest-enabler >= 2.2",
-	"pytest-ruff >= 0.2.1",
-
-	# local
-]
-doc = [
-	# upstream
-	"sphinx >= 3.5",
-	"jaraco.packaging >= 9.3",
-	"rst.linker >= 1.9",
-	"furo",
-	"sphinx-lint",
-
-	# local
-]
-
 [tool.setuptools_scm]