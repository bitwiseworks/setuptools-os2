--- conflicted
+++ resolved
@@ -24,13 +24,6 @@
 ]
 requires-python = ">=3.9"
 dependencies = [
-<<<<<<< HEAD
-=======
-	# Setuptools must require these
-	"packaging",
-	"jaraco.functools >= 4",
-	"more_itertools",
->>>>>>> 8b944472
 ]
 keywords = ["CPAN PyPI distutils eggs package management"]
 
@@ -108,7 +101,6 @@
 	"platformdirs >= 4.2.2", # Made ctypes optional (see #4461)
 
 	# for distutils
-	"jaraco.collections",
 	"jaraco.functools >= 4",
 	"packaging",
 	"more_itertools",
@@ -138,7 +130,6 @@
 	"pytest-mypy",
 
 	# local
-<<<<<<< HEAD
 
 	# pin mypy version so a new version doesn't suddenly cause the CI to fail,
 	# until types-setuptools is removed from typeshed.
@@ -215,9 +206,6 @@
 exclude = [
 	"*.tests",
 	"*.tests.*",
-=======
-	"types-docutils",
->>>>>>> 8b944472
 ]
 namespaces = true
 
@@ -225,11 +213,8 @@
 # Remove ruff.toml when installing vendored packages (#4652)
 "*" = ["ruff.toml"]
 
-<<<<<<< HEAD
 [tool.distutils.sdist]
 formats = "zip"
 
 
-=======
->>>>>>> 8b944472
 [tool.setuptools_scm]