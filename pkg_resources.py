"""Package resource API
--------------------

A resource is a logical file contained within a package, or a logical
subdirectory thereof.  The package resource API expects resource names
to have their path parts separated with ``/``, *not* whatever the local
path separator is.  Do not use os.path operations to manipulate resource
names being passed into the API.

The package resource API is designed to work with normal filesystem packages,
.egg files, and unpacked .egg files.  It can also work in a limited way with
.zip files and with custom PEP 302 loaders that support the ``get_data()``
method.
"""

import sys, os, time, re, imp, types, zipfile, zipimport
try:
    from urlparse import urlparse, urlunparse
except ImportError:
    from urllib.parse import urlparse, urlunparse

try:
    frozenset
except NameError:
    from sets import ImmutableSet as frozenset
try:
    basestring
    next = lambda o: o.next()
    from cStringIO import StringIO
    def exec_(code, globs=None, locs=None):
        if globs is None:
            frame = sys._getframe(1)
            globs = frame.f_globals
            if locs is None:
                locs = frame.f_locals
            del frame
        elif locs is None:
            locs = globs
        exec("""exec code in globs, locs""")
except NameError:
    basestring = str
    from io import StringIO
    exec_ = eval("exec")
    def execfile(fn, globs=None, locs=None):
        if globs is None:
            globs = globals()
        if locs is None:
            locs = globs
        exec_(compile(open(fn).read(), fn, 'exec'), globs, locs)

# capture these to bypass sandboxing
from os import utime
try:
    from os import mkdir, rename, unlink
    WRITE_SUPPORT = True
except ImportError:
    # no write support, probably under GAE
    WRITE_SUPPORT = False

from os import open as os_open
from os.path import isdir, split

# Avoid try/except due to potential problems with delayed import mechanisms.
if sys.version_info >= (3, 3) and sys.implementation.name == "cpython":
    import importlib._bootstrap as importlib_bootstrap
else:
    importlib_bootstrap = None

try:
    import parser
except ImportError:
    pass

def _bypass_ensure_directory(name, mode=0x1FF):  # 0777
    # Sandbox-bypassing version of ensure_directory()
    if not WRITE_SUPPORT:
        raise IOError('"os.mkdir" not supported on this platform.')
    dirname, filename = split(name)
    if dirname and filename and not isdir(dirname):
        _bypass_ensure_directory(dirname)
        mkdir(dirname, mode)


_state_vars = {}

def _declare_state(vartype, **kw):
    g = globals()
    for name, val in kw.items():
        g[name] = val
        _state_vars[name] = vartype

def __getstate__():
    state = {}
    g = globals()
    for k, v in _state_vars.items():
        state[k] = g['_sget_'+v](g[k])
    return state

def __setstate__(state):
    g = globals()
    for k, v in state.items():
        g['_sset_'+_state_vars[k]](k, g[k], v)
    return state

def _sget_dict(val):
    return val.copy()

def _sset_dict(key, ob, state):
    ob.clear()
    ob.update(state)

def _sget_object(val):
    return val.__getstate__()

def _sset_object(key, ob, state):
    ob.__setstate__(state)

_sget_none = _sset_none = lambda *args: None




def get_supported_platform():
    """Return this platform's maximum compatible version.

    distutils.util.get_platform() normally reports the minimum version
    of Mac OS X that would be required to *use* extensions produced by
    distutils.  But what we want when checking compatibility is to know the
    version of Mac OS X that we are *running*.  To allow usage of packages that
    explicitly require a newer version of Mac OS X, we must also know the
    current version of the OS.

    If this condition occurs for any other platform with a version in its
    platform strings, this function should be extended accordingly.
    """
    plat = get_build_platform(); m = macosVersionString.match(plat)
    if m is not None and sys.platform == "darwin":
        try:
            plat = 'macosx-%s-%s' % ('.'.join(_macosx_vers()[:2]), m.group(3))
        except ValueError:
            pass    # not Mac OS X
    return plat





















__all__ = [
    # Basic resource access and distribution/entry point discovery
    'require', 'run_script', 'get_provider',  'get_distribution',
    'load_entry_point', 'get_entry_map', 'get_entry_info', 'iter_entry_points',
    'resource_string', 'resource_stream', 'resource_filename',
    'resource_listdir', 'resource_exists', 'resource_isdir',

    # Environmental control
    'declare_namespace', 'working_set', 'add_activation_listener',
    'find_distributions', 'set_extraction_path', 'cleanup_resources',
    'get_default_cache',

    # Primary implementation classes
    'Environment', 'WorkingSet', 'ResourceManager',
    'Distribution', 'Requirement', 'EntryPoint',

    # Exceptions
    'ResolutionError','VersionConflict','DistributionNotFound','UnknownExtra',
    'ExtractionError',

    # Parsing functions and string utilities
    'parse_requirements', 'parse_version', 'safe_name', 'safe_version',
    'get_platform', 'compatible_platforms', 'yield_lines', 'split_sections',
    'safe_extra', 'to_filename', 'invalid_marker', 'evaluate_marker',

    # filesystem utilities
    'ensure_directory', 'normalize_path',

    # Distribution "precedence" constants
    'EGG_DIST', 'BINARY_DIST', 'SOURCE_DIST', 'CHECKOUT_DIST', 'DEVELOP_DIST',

    # "Provider" interfaces, implementations, and registration/lookup APIs
    'IMetadataProvider', 'IResourceProvider', 'FileMetadata',
    'PathMetadata', 'EggMetadata', 'EmptyProvider', 'empty_provider',
    'NullProvider', 'EggProvider', 'DefaultProvider', 'ZipProvider',
    'register_finder', 'register_namespace_handler', 'register_loader_type',
    'fixup_namespace_packages', 'get_importer',

    # Deprecated/backward compatibility only
    'run_main', 'AvailableDistributions',
]
class ResolutionError(Exception):
    """Abstract base for dependency resolution errors"""
    def __repr__(self):
        return self.__class__.__name__+repr(self.args)

class VersionConflict(ResolutionError):
    """An already-installed version conflicts with the requested version"""

class DistributionNotFound(ResolutionError):
    """A requested distribution was not found"""

class UnknownExtra(ResolutionError):
    """Distribution doesn't have an "extra feature" of the given name"""
_provider_factories = {}

PY_MAJOR = sys.version[:3]
EGG_DIST    = 3
BINARY_DIST = 2
SOURCE_DIST = 1
CHECKOUT_DIST = 0
DEVELOP_DIST = -1

def register_loader_type(loader_type, provider_factory):
    """Register `provider_factory` to make providers for `loader_type`

    `loader_type` is the type or class of a PEP 302 ``module.__loader__``,
    and `provider_factory` is a function that, passed a *module* object,
    returns an ``IResourceProvider`` for that module.
    """
    _provider_factories[loader_type] = provider_factory

def get_provider(moduleOrReq):
    """Return an IResourceProvider for the named module or requirement"""
    if isinstance(moduleOrReq,Requirement):
        return working_set.find(moduleOrReq) or require(str(moduleOrReq))[0]
    try:
        module = sys.modules[moduleOrReq]
    except KeyError:
        __import__(moduleOrReq)
        module = sys.modules[moduleOrReq]
    loader = getattr(module, '__loader__', None)
    return _find_adapter(_provider_factories, loader)(module)

def _macosx_vers(_cache=[]):
    if not _cache:
        import platform
        version = platform.mac_ver()[0]
        # fallback for MacPorts
        if version == '':
            import plistlib
            plist = '/System/Library/CoreServices/SystemVersion.plist'
            if os.path.exists(plist):
                if hasattr(plistlib, 'readPlist'):
                    plist_content = plistlib.readPlist(plist)
                    if 'ProductVersion' in plist_content:
                        version = plist_content['ProductVersion']

        _cache.append(version.split('.'))
    return _cache[0]

def _macosx_arch(machine):
    return {'PowerPC':'ppc', 'Power_Macintosh':'ppc'}.get(machine,machine)

def get_build_platform():
    """Return this platform's string for platform-specific distributions

    XXX Currently this is the same as ``distutils.util.get_platform()``, but it
    needs some hacks for Linux and Mac OS X.
    """
    try:
        # Python 2.7 or >=3.2
        from sysconfig import get_platform
    except ImportError:
        from distutils.util import get_platform

    plat = get_platform()
    if sys.platform == "darwin" and not plat.startswith('macosx-'):
        try:
            version = _macosx_vers()
            machine = os.uname()[4].replace(" ", "_")
            return "macosx-%d.%d-%s" % (int(version[0]), int(version[1]),
                _macosx_arch(machine))
        except ValueError:
            # if someone is running a non-Mac darwin system, this will fall
            # through to the default implementation
            pass
    return plat

macosVersionString = re.compile(r"macosx-(\d+)\.(\d+)-(.*)")
darwinVersionString = re.compile(r"darwin-(\d+)\.(\d+)\.(\d+)-(.*)")
get_platform = get_build_platform   # XXX backward compat







def compatible_platforms(provided,required):
    """Can code for the `provided` platform run on the `required` platform?

    Returns true if either platform is ``None``, or the platforms are equal.

    XXX Needs compatibility checks for Linux and other unixy OSes.
    """
    if provided is None or required is None or provided==required:
        return True     # easy case

    # Mac OS X special cases
    reqMac = macosVersionString.match(required)
    if reqMac:
        provMac = macosVersionString.match(provided)

        # is this a Mac package?
        if not provMac:
            # this is backwards compatibility for packages built before
            # setuptools 0.6. All packages built after this point will
            # use the new macosx designation.
            provDarwin = darwinVersionString.match(provided)
            if provDarwin:
                dversion = int(provDarwin.group(1))
                macosversion = "%s.%s" % (reqMac.group(1), reqMac.group(2))
                if dversion == 7 and macosversion >= "10.3" or \
                    dversion == 8 and macosversion >= "10.4":

                    #import warnings
                    #warnings.warn("Mac eggs should be rebuilt to "
                    #    "use the macosx designation instead of darwin.",
                    #    category=DeprecationWarning)
                    return True
            return False    # egg isn't macosx or legacy darwin

        # are they the same major version and machine type?
        if provMac.group(1) != reqMac.group(1) or \
            provMac.group(3) != reqMac.group(3):
            return False



        # is the required OS major update >= the provided one?
        if int(provMac.group(2)) > int(reqMac.group(2)):
            return False

        return True

    # XXX Linux and other platforms' special cases should go here
    return False


def run_script(dist_spec, script_name):
    """Locate distribution `dist_spec` and run its `script_name` script"""
    ns = sys._getframe(1).f_globals
    name = ns['__name__']
    ns.clear()
    ns['__name__'] = name
    require(dist_spec)[0].run_script(script_name, ns)

run_main = run_script   # backward compatibility

def get_distribution(dist):
    """Return a current distribution object for a Requirement or string"""
    if isinstance(dist,basestring): dist = Requirement.parse(dist)
    if isinstance(dist,Requirement): dist = get_provider(dist)
    if not isinstance(dist,Distribution):
        raise TypeError("Expected string, Requirement, or Distribution", dist)
    return dist

def load_entry_point(dist, group, name):
    """Return `name` entry point of `group` for `dist` or raise ImportError"""
    return get_distribution(dist).load_entry_point(group, name)

def get_entry_map(dist, group=None):
    """Return the entry point map for `group`, or the full entry map"""
    return get_distribution(dist).get_entry_map(group)

def get_entry_info(dist, group, name):
    """Return the EntryPoint object for `group`+`name`, or ``None``"""
    return get_distribution(dist).get_entry_info(group, name)


class IMetadataProvider:

    def has_metadata(name):
        """Does the package's distribution contain the named metadata?"""

    def get_metadata(name):
        """The named metadata resource as a string"""

    def get_metadata_lines(name):
        """Yield named metadata resource as list of non-blank non-comment lines

       Leading and trailing whitespace is stripped from each line, and lines
       with ``#`` as the first non-blank character are omitted."""

    def metadata_isdir(name):
        """Is the named metadata a directory?  (like ``os.path.isdir()``)"""

    def metadata_listdir(name):
        """List of metadata names in the directory (like ``os.listdir()``)"""

    def run_script(script_name, namespace):
        """Execute the named script in the supplied namespace dictionary"""










class IResourceProvider(IMetadataProvider):
    """An object that provides access to package resources"""

    def get_resource_filename(manager, resource_name):
        """Return a true filesystem path for `resource_name`

        `manager` must be an ``IResourceManager``"""

    def get_resource_stream(manager, resource_name):
        """Return a readable file-like object for `resource_name`

        `manager` must be an ``IResourceManager``"""

    def get_resource_string(manager, resource_name):
        """Return a string containing the contents of `resource_name`

        `manager` must be an ``IResourceManager``"""

    def has_resource(resource_name):
        """Does the package contain the named resource?"""

    def resource_isdir(resource_name):
        """Is the named resource a directory?  (like ``os.path.isdir()``)"""

    def resource_listdir(resource_name):
        """List of resource names in the directory (like ``os.listdir()``)"""















class WorkingSet(object):
    """A collection of active distributions on sys.path (or a similar list)"""

    def __init__(self, entries=None):
        """Create working set from list of path entries (default=sys.path)"""
        self.entries = []
        self.entry_keys = {}
        self.by_key = {}
        self.callbacks = []

        if entries is None:
            entries = sys.path

        for entry in entries:
            self.add_entry(entry)


    def add_entry(self, entry):
        """Add a path item to ``.entries``, finding any distributions on it

        ``find_distributions(entry, True)`` is used to find distributions
        corresponding to the path entry, and they are added.  `entry` is
        always appended to ``.entries``, even if it is already present.
        (This is because ``sys.path`` can contain the same value more than
        once, and the ``.entries`` of the ``sys.path`` WorkingSet should always
        equal ``sys.path``.)
        """
        self.entry_keys.setdefault(entry, [])
        self.entries.append(entry)
        for dist in find_distributions(entry, True):
            self.add(dist, entry, False)


    def __contains__(self,dist):
        """True if `dist` is the active distribution for its project"""
        return self.by_key.get(dist.key) == dist





    def find(self, req):
        """Find a distribution matching requirement `req`

        If there is an active distribution for the requested project, this
        returns it as long as it meets the version requirement specified by
        `req`.  But, if there is an active distribution for the project and it
        does *not* meet the `req` requirement, ``VersionConflict`` is raised.
        If there is no active distribution for the requested project, ``None``
        is returned.
        """
        dist = self.by_key.get(req.key)
        if dist is not None and dist not in req:
            raise VersionConflict(dist,req)     # XXX add more info
        else:
            return dist

    def iter_entry_points(self, group, name=None):
        """Yield entry point objects from `group` matching `name`

        If `name` is None, yields all entry points in `group` from all
        distributions in the working set, otherwise only ones matching
        both `group` and `name` are yielded (in distribution order).
        """
        for dist in self:
            entries = dist.get_entry_map(group)
            if name is None:
                for ep in entries.values():
                    yield ep
            elif name in entries:
                yield entries[name]

    def run_script(self, requires, script_name):
        """Locate distribution for `requires` and run `script_name` script"""
        ns = sys._getframe(1).f_globals
        name = ns['__name__']
        ns.clear()
        ns['__name__'] = name
        self.require(requires)[0].run_script(script_name, ns)



    def __iter__(self):
        """Yield distributions for non-duplicate projects in the working set

        The yield order is the order in which the items' path entries were
        added to the working set.
        """
        seen = {}
        for item in self.entries:
            if item not in self.entry_keys:
                # workaround a cache issue
                continue

            for key in self.entry_keys[item]:
                if key not in seen:
                    seen[key]=1
                    yield self.by_key[key]

    def add(self, dist, entry=None, insert=True):
        """Add `dist` to working set, associated with `entry`

        If `entry` is unspecified, it defaults to the ``.location`` of `dist`.
        On exit from this routine, `entry` is added to the end of the working
        set's ``.entries`` (if it wasn't already present).

        `dist` is only added to the working set if it's for a project that
        doesn't already have a distribution in the set.  If it's added, any
        callbacks registered with the ``subscribe()`` method will be called.
        """
        if insert:
            dist.insert_on(self.entries, entry)

        if entry is None:
            entry = dist.location
        keys = self.entry_keys.setdefault(entry,[])
        keys2 = self.entry_keys.setdefault(dist.location,[])
        if dist.key in self.by_key:
            return      # ignore hidden distros

        self.by_key[dist.key] = dist
        if dist.key not in keys:
            keys.append(dist.key)
        if dist.key not in keys2:
            keys2.append(dist.key)
        self._added_new(dist)

    def resolve(self, requirements, env=None, installer=None):
        """List all distributions needed to (recursively) meet `requirements`

        `requirements` must be a sequence of ``Requirement`` objects.  `env`,
        if supplied, should be an ``Environment`` instance.  If
        not supplied, it defaults to all distributions available within any
        entry or distribution in the working set.  `installer`, if supplied,
        will be invoked with each requirement that cannot be met by an
        already-installed distribution; it should return a ``Distribution`` or
        ``None``.
        """

        requirements = list(requirements)[::-1]  # set up the stack
        processed = {}  # set of processed requirements
        best = {}  # key -> dist
        to_activate = []

        while requirements:
            req = requirements.pop(0)   # process dependencies breadth-first
            if req in processed:
                # Ignore cyclic or redundant dependencies
                continue
            dist = best.get(req.key)
            if dist is None:
                # Find the best distribution and add it to the map
                dist = self.by_key.get(req.key)
                if dist is None:
                    if env is None:
                        env = Environment(self.entries)
                    dist = best[req.key] = env.best_match(req, self, installer)
                    if dist is None:
                        #msg = ("The '%s' distribution was not found on this "
                        #       "system, and is required by this application.")
                        #raise DistributionNotFound(msg % req)

                        # unfortunately, zc.buildout uses a str(err)
                        # to get the name of the distribution here..
                        raise DistributionNotFound(req)
                to_activate.append(dist)
            if dist not in req:
                # Oops, the "best" so far conflicts with a dependency
                raise VersionConflict(dist,req) # XXX put more info here
            requirements.extend(dist.requires(req.extras)[::-1])
            processed[req] = True

        return to_activate    # return list of distros to activate

    def find_plugins(self,
        plugin_env, full_env=None, installer=None, fallback=True
    ):
        """Find all activatable distributions in `plugin_env`

        Example usage::

            distributions, errors = working_set.find_plugins(
                Environment(plugin_dirlist)
            )
            map(working_set.add, distributions)  # add plugins+libs to sys.path
            print 'Could not load', errors        # display errors

        The `plugin_env` should be an ``Environment`` instance that contains
        only distributions that are in the project's "plugin directory" or
        directories. The `full_env`, if supplied, should be an ``Environment``
        contains all currently-available distributions.  If `full_env` is not
        supplied, one is created automatically from the ``WorkingSet`` this
        method is called on, which will typically mean that every directory on
        ``sys.path`` will be scanned for distributions.

        `installer` is a standard installer callback as used by the
        ``resolve()`` method. The `fallback` flag indicates whether we should
        attempt to resolve older versions of a plugin if the newest version
        cannot be resolved.

        This method returns a 2-tuple: (`distributions`, `error_info`), where
        `distributions` is a list of the distributions found in `plugin_env`
        that were loadable, along with any other distributions that are needed
        to resolve their dependencies.  `error_info` is a dictionary mapping
        unloadable plugin distributions to an exception instance describing the
        error that occurred. Usually this will be a ``DistributionNotFound`` or
        ``VersionConflict`` instance.
        """

        plugin_projects = list(plugin_env)
        plugin_projects.sort()  # scan project names in alphabetic order

        error_info = {}
        distributions = {}

        if full_env is None:
            env = Environment(self.entries)
            env += plugin_env
        else:
            env = full_env + plugin_env

        shadow_set = self.__class__([])
        list(map(shadow_set.add, self))   # put all our entries in shadow_set

        for project_name in plugin_projects:

            for dist in plugin_env[project_name]:

                req = [dist.as_requirement()]

                try:
                    resolvees = shadow_set.resolve(req, env, installer)

                except ResolutionError:
                    v = sys.exc_info()[1]
                    error_info[dist] = v    # save error info
                    if fallback:
                        continue    # try the next older version of project
                    else:
                        break       # give up on this project, keep going

                else:
                    list(map(shadow_set.add, resolvees))
                    distributions.update(dict.fromkeys(resolvees))

                    # success, no need to try any more versions of this project
                    break

        distributions = list(distributions)
        distributions.sort()

        return distributions, error_info





    def require(self, *requirements):
        """Ensure that distributions matching `requirements` are activated

        `requirements` must be a string or a (possibly-nested) sequence
        thereof, specifying the distributions and versions required.  The
        return value is a sequence of the distributions that needed to be
        activated to fulfill the requirements; all relevant distributions are
        included, even if they were already activated in this working set.
        """
        needed = self.resolve(parse_requirements(requirements))

        for dist in needed:
            self.add(dist)

        return needed

    def subscribe(self, callback):
        """Invoke `callback` for all distributions (including existing ones)"""
        if callback in self.callbacks:
            return
        self.callbacks.append(callback)
        for dist in self:
            callback(dist)

    def _added_new(self, dist):
        for callback in self.callbacks:
            callback(dist)

    def __getstate__(self):
        return (
            self.entries[:], self.entry_keys.copy(), self.by_key.copy(),
            self.callbacks[:]
        )

    def __setstate__(self, e_k_b_c):
        entries, keys, by_key, callbacks = e_k_b_c
        self.entries = entries[:]
        self.entry_keys = keys.copy()
        self.by_key = by_key.copy()
        self.callbacks = callbacks[:]


class Environment(object):
    """Searchable snapshot of distributions on a search path"""

    def __init__(self, search_path=None, platform=get_supported_platform(), python=PY_MAJOR):
        """Snapshot distributions available on a search path

        Any distributions found on `search_path` are added to the environment.
        `search_path` should be a sequence of ``sys.path`` items.  If not
        supplied, ``sys.path`` is used.

        `platform` is an optional string specifying the name of the platform
        that platform-specific distributions must be compatible with.  If
        unspecified, it defaults to the current platform.  `python` is an
        optional string naming the desired version of Python (e.g. ``'2.4'``);
        it defaults to the current version.

        You may explicitly set `platform` (and/or `python`) to ``None`` if you
        wish to map *all* distributions, not just those compatible with the
        running platform or Python version.
        """
        self._distmap = {}
        self._cache = {}
        self.platform = platform
        self.python = python
        self.scan(search_path)

    def can_add(self, dist):
        """Is distribution `dist` acceptable for this environment?

        The distribution must match the platform and python version
        requirements specified when this environment was created, or False
        is returned.
        """
        return (self.python is None or dist.py_version is None
            or dist.py_version==self.python) \
           and compatible_platforms(dist.platform,self.platform)

    def remove(self, dist):
        """Remove `dist` from the environment"""
        self._distmap[dist.key].remove(dist)

    def scan(self, search_path=None):
        """Scan `search_path` for distributions usable in this environment

        Any distributions found are added to the environment.
        `search_path` should be a sequence of ``sys.path`` items.  If not
        supplied, ``sys.path`` is used.  Only distributions conforming to
        the platform/python version defined at initialization are added.
        """
        if search_path is None:
            search_path = sys.path

        for item in search_path:
            for dist in find_distributions(item):
                self.add(dist)

    def __getitem__(self,project_name):
        """Return a newest-to-oldest list of distributions for `project_name`
        """
        try:
            return self._cache[project_name]
        except KeyError:
            project_name = project_name.lower()
            if project_name not in self._distmap:
                return []

        if project_name not in self._cache:
            dists = self._cache[project_name] = self._distmap[project_name]
            _sort_dists(dists)

        return self._cache[project_name]

    def add(self,dist):
        """Add `dist` if we ``can_add()`` it and it isn't already added"""
        if self.can_add(dist) and dist.has_version():
            dists = self._distmap.setdefault(dist.key,[])
            if dist not in dists:
                dists.append(dist)
                if dist.key in self._cache:
                    _sort_dists(self._cache[dist.key])


    def best_match(self, req, working_set, installer=None):
        """Find distribution best matching `req` and usable on `working_set`

        This calls the ``find(req)`` method of the `working_set` to see if a
        suitable distribution is already active.  (This may raise
        ``VersionConflict`` if an unsuitable version of the project is already
        active in the specified `working_set`.)  If a suitable distribution
        isn't active, this method returns the newest distribution in the
        environment that meets the ``Requirement`` in `req`.  If no suitable
        distribution is found, and `installer` is supplied, then the result of
        calling the environment's ``obtain(req, installer)`` method will be
        returned.
        """
        dist = working_set.find(req)
        if dist is not None:
            return dist
        for dist in self[req.key]:
            if dist in req:
                return dist
        return self.obtain(req, installer) # try and download/install

    def obtain(self, requirement, installer=None):
        """Obtain a distribution matching `requirement` (e.g. via download)

        Obtain a distro that matches requirement (e.g. via download).  In the
        base ``Environment`` class, this routine just returns
        ``installer(requirement)``, unless `installer` is None, in which case
        None is returned instead.  This method is a hook that allows subclasses
        to attempt other ways of obtaining a distribution before falling back
        to the `installer` argument."""
        if installer is not None:
            return installer(requirement)

    def __iter__(self):
        """Yield the unique project names of the available distributions"""
        for key in self._distmap.keys():
            if self[key]: yield key




    def __iadd__(self, other):
        """In-place addition of a distribution or environment"""
        if isinstance(other,Distribution):
            self.add(other)
        elif isinstance(other,Environment):
            for project in other:
                for dist in other[project]:
                    self.add(dist)
        else:
            raise TypeError("Can't add %r to environment" % (other,))
        return self

    def __add__(self, other):
        """Add an environment or distribution to an environment"""
        new = self.__class__([], platform=None, python=None)
        for env in self, other:
            new += env
        return new


AvailableDistributions = Environment    # XXX backward compatibility


class ExtractionError(RuntimeError):
    """An error occurred extracting a resource

    The following attributes are available from instances of this exception:

    manager
        The resource manager that raised this exception

    cache_path
        The base directory for resource extraction

    original_error
        The exception instance that caused extraction to fail
    """




class ResourceManager:
    """Manage resource extraction and packages"""
    extraction_path = None

    def __init__(self):
        self.cached_files = {}

    def resource_exists(self, package_or_requirement, resource_name):
        """Does the named resource exist?"""
        return get_provider(package_or_requirement).has_resource(resource_name)

    def resource_isdir(self, package_or_requirement, resource_name):
        """Is the named resource an existing directory?"""
        return get_provider(package_or_requirement).resource_isdir(
            resource_name
        )

    def resource_filename(self, package_or_requirement, resource_name):
        """Return a true filesystem path for specified resource"""
        return get_provider(package_or_requirement).get_resource_filename(
            self, resource_name
        )

    def resource_stream(self, package_or_requirement, resource_name):
        """Return a readable file-like object for specified resource"""
        return get_provider(package_or_requirement).get_resource_stream(
            self, resource_name
        )

    def resource_string(self, package_or_requirement, resource_name):
        """Return specified resource as a string"""
        return get_provider(package_or_requirement).get_resource_string(
            self, resource_name
        )

    def resource_listdir(self, package_or_requirement, resource_name):
        """List the contents of the named resource directory"""
        return get_provider(package_or_requirement).resource_listdir(
            resource_name
        )

    def extraction_error(self):
        """Give an error message for problems extracting file(s)"""

        old_exc = sys.exc_info()[1]
        cache_path = self.extraction_path or get_default_cache()

        err = ExtractionError("""Can't extract file(s) to egg cache

The following error occurred while trying to extract file(s) to the Python egg
cache:

  %s

The Python egg cache directory is currently set to:

  %s

Perhaps your account does not have write access to this directory?  You can
change the cache directory by setting the PYTHON_EGG_CACHE environment
variable to point to an accessible directory.
"""         % (old_exc, cache_path)
        )
        err.manager        = self
        err.cache_path     = cache_path
        err.original_error = old_exc
        raise err















    def get_cache_path(self, archive_name, names=()):
        """Return absolute location in cache for `archive_name` and `names`

        The parent directory of the resulting path will be created if it does
        not already exist.  `archive_name` should be the base filename of the
        enclosing egg (which may not be the name of the enclosing zipfile!),
        including its ".egg" extension.  `names`, if provided, should be a
        sequence of path name parts "under" the egg's extraction location.

        This method should only be called by resource providers that need to
        obtain an extraction location, and only for names they intend to
        extract, as it tracks the generated names for possible cleanup later.
        """
        extract_path = self.extraction_path or get_default_cache()
        target_path = os.path.join(extract_path, archive_name+'-tmp', *names)
        try:
            _bypass_ensure_directory(target_path)
        except:
            self.extraction_error()

        self.cached_files[target_path] = 1
        return target_path



















    def postprocess(self, tempname, filename):
        """Perform any platform-specific postprocessing of `tempname`

        This is where Mac header rewrites should be done; other platforms don't
        have anything special they should do.

        Resource providers should call this method ONLY after successfully
        extracting a compressed resource.  They must NOT call it on resources
        that are already in the filesystem.

        `tempname` is the current (temporary) name of the file, and `filename`
        is the name it will be renamed to by the caller after this routine
        returns.
        """

        if os.name == 'posix':
            # Make the resource executable
            mode = ((os.stat(tempname).st_mode) | 0x16D) & 0xFFF # 0555, 07777
            os.chmod(tempname, mode)






















    def set_extraction_path(self, path):
        """Set the base path where resources will be extracted to, if needed.

        If you do not call this routine before any extractions take place, the
        path defaults to the return value of ``get_default_cache()``.  (Which
        is based on the ``PYTHON_EGG_CACHE`` environment variable, with various
        platform-specific fallbacks.  See that routine's documentation for more
        details.)

        Resources are extracted to subdirectories of this path based upon
        information given by the ``IResourceProvider``.  You may set this to a
        temporary directory, but then you must call ``cleanup_resources()`` to
        delete the extracted files when done.  There is no guarantee that
        ``cleanup_resources()`` will be able to remove all extracted files.

        (Note: you may not change the extraction path for a given resource
        manager once resources have been extracted, unless you first call
        ``cleanup_resources()``.)
        """
        if self.cached_files:
            raise ValueError(
                "Can't change extraction path, files already extracted"
            )

        self.extraction_path = path

    def cleanup_resources(self, force=False):
        """
        Delete all extracted resource files and directories, returning a list
        of the file and directory names that could not be successfully removed.
        This function does not have any concurrency protection, so it should
        generally only be called when the extraction path is a temporary
        directory exclusive to a single process.  This method is not
        automatically called; you must call it explicitly or register it as an
        ``atexit`` function if you wish to ensure cleanup of a temporary
        directory used for extractions.
        """
        # XXX



def get_default_cache():
    """Determine the default cache location

    This returns the ``PYTHON_EGG_CACHE`` environment variable, if set.
    Otherwise, on Windows, it returns a "Python-Eggs" subdirectory of the
    "Application Data" directory.  On all other systems, it's "~/.python-eggs".
    """
    try:
        return os.environ['PYTHON_EGG_CACHE']
    except KeyError:
        pass

    if os.name!='nt':
        return os.path.expanduser('~/.python-eggs')

    app_data = 'Application Data'   # XXX this may be locale-specific!
    app_homes = [
        (('APPDATA',), None),       # best option, should be locale-safe
        (('USERPROFILE',), app_data),
        (('HOMEDRIVE','HOMEPATH'), app_data),
        (('HOMEPATH',), app_data),
        (('HOME',), None),
        (('WINDIR',), app_data),    # 95/98/ME
    ]

    for keys, subdir in app_homes:
        dirname = ''
        for key in keys:
            if key in os.environ:
                dirname = os.path.join(dirname, os.environ[key])
            else:
                break
        else:
            if subdir:
                dirname = os.path.join(dirname,subdir)
            return os.path.join(dirname, 'Python-Eggs')
    else:
        raise RuntimeError(
            "Please set the PYTHON_EGG_CACHE enviroment variable"
        )

def safe_name(name):
    """Convert an arbitrary string to a standard distribution name

    Any runs of non-alphanumeric/. characters are replaced with a single '-'.
    """
    return re.sub('[^A-Za-z0-9.]+', '-', name)


def safe_version(version):
    """Convert an arbitrary string to a standard version string

    Spaces become dots, and all other non-alphanumeric characters become
    dashes, with runs of multiple dashes condensed to a single dash.
    """
    version = version.replace(' ','.')
    return re.sub('[^A-Za-z0-9.]+', '-', version)


def safe_extra(extra):
    """Convert an arbitrary string to a standard 'extra' name

    Any runs of non-alphanumeric characters are replaced with a single '_',
    and the result is always lowercased.
    """
    return re.sub('[^A-Za-z0-9.]+', '_', extra).lower()


def to_filename(name):
    """Convert a project or version name to its filename-escaped form

    Any '-' characters are currently replaced with '_'.
    """
    return name.replace('-','_')








_marker_names = {
    'os': ['name'], 'sys': ['platform'],
    'platform': ['version','machine','python_implementation'],
    'python_version': [], 'python_full_version': [], 'extra':[],
}

_marker_values = {
    'os_name': lambda: os.name,
    'sys_platform': lambda: sys.platform,
    'python_full_version': lambda: sys.version.split()[0],
    'python_version': lambda:'%s.%s' % (sys.version_info[0], sys.version_info[1]),
    'platform_version': lambda: _platinfo('version'),
    'platform_machine': lambda: _platinfo('machine'),
    'python_implementation': lambda: _platinfo('python_implementation') or _pyimp(),
}

def _platinfo(attr):
    try:
        import platform
    except ImportError:
        return ''
    return getattr(platform, attr, lambda:'')()

def _pyimp():
    if sys.platform=='cli':
        return 'IronPython'
    elif sys.platform.startswith('java'):
        return 'Jython'
    elif '__pypy__' in sys.builtin_module_names:
        return 'PyPy'
    else:
        return 'CPython'

def invalid_marker(text):
    """Validate text as a PEP 426 environment marker; return exception or False"""
    try:
        evaluate_marker(text)
    except SyntaxError:
        return sys.exc_info()[1]
    return False

def evaluate_marker(text, extra=None, _ops={}):
    """
    Evaluate a PEP 426 environment marker on CPython 2.4+.
    Return a boolean indicating the marker result in this environment.
    Raise SyntaxError if marker is invalid.

    This implementation uses the 'parser' module, which is not implemented on
    Jython and has been superseded by the 'ast' module in Python 2.6 and
    later.
    """

    if not _ops:

        from token import NAME, STRING
        import token, symbol, operator

        def and_test(nodelist):
            # MUST NOT short-circuit evaluation, or invalid syntax can be skipped!
            return reduce(operator.and_, [interpret(nodelist[i]) for i in range(1,len(nodelist),2)])

        def test(nodelist):
            # MUST NOT short-circuit evaluation, or invalid syntax can be skipped!
            return reduce(operator.or_, [interpret(nodelist[i]) for i in range(1,len(nodelist),2)])

        def atom(nodelist):
            t = nodelist[1][0]
            if t == token.LPAR:
                if nodelist[2][0] == token.RPAR:
                    raise SyntaxError("Empty parentheses")
                return interpret(nodelist[2])
            raise SyntaxError("Language feature not supported in environment markers")

        def comparison(nodelist):
            if len(nodelist)>4:
                raise SyntaxError("Chained comparison not allowed in environment markers")
            comp = nodelist[2][1]
            cop = comp[1]
            if comp[0] == NAME:
                if len(nodelist[2]) == 3:
                    if cop == 'not':
                        cop = 'not in'
                    else:
                        cop = 'is not'
            try:
                cop = _ops[cop]
            except KeyError:
                raise SyntaxError(repr(cop)+" operator not allowed in environment markers")
            return cop(evaluate(nodelist[1]), evaluate(nodelist[3]))

        _ops.update({
            symbol.test: test, symbol.and_test: and_test, symbol.atom: atom,
            symbol.comparison: comparison, 'not in': lambda x,y: x not in y,
            'in': lambda x,y: x in y, '==': operator.eq, '!=': operator.ne,
        })
        if hasattr(symbol,'or_test'):
            _ops[symbol.or_test] = test

    def interpret(nodelist):
        while len(nodelist)==2: nodelist = nodelist[1]
        try:
            op = _ops[nodelist[0]]
        except KeyError:
            raise SyntaxError("Comparison or logical expression expected")
            raise SyntaxError("Language feature not supported in environment markers: "+symbol.sym_name[nodelist[0]])
        return op(nodelist)

    def evaluate(nodelist):
        while len(nodelist)==2: nodelist = nodelist[1]
        kind = nodelist[0]
        name = nodelist[1]
        #while len(name)==2: name = name[1]
        if kind==NAME:
            try:
                op = _marker_values[name]
            except KeyError:
                raise SyntaxError("Unknown name %r" % name)
            return op()
        if kind==STRING:
            s = nodelist[1]
            if s[:1] not in "'\"" or s.startswith('"""') or s.startswith("'''") \
            or '\\' in s:
                raise SyntaxError(
                    "Only plain strings allowed in environment markers")
            return s[1:-1]
        raise SyntaxError("Language feature not supported in environment markers")

    return interpret(parser.expr(text).totuple(1)[1])

def _markerlib_evaluate(text):
    """
    Evaluate a PEP 426 environment marker using markerlib.
    Return a boolean indicating the marker result in this environment.
    Raise SyntaxError if marker is invalid.
    """
    import _markerlib
    # markerlib implements Metadata 1.2 (PEP 345) environment markers.
    # Translate the variables to Metadata 2.0 (PEP 426).
    env = _markerlib.default_environment()
    for key in env.keys():
        new_key = key.replace('.', '_')
        env[new_key] = env.pop(key)
    try:
        result = _markerlib.interpret(text, env)
    except NameError:
        e = sys.exc_info()[1]
        raise SyntaxError(e.args[0])
    return result

if 'parser' not in globals():
    # fallback to less-complete _markerlib implementation if 'parser' module
    #  is not available.
    evaluate_marker = _markerlib_evaluate

class NullProvider:
    """Try to implement resources and metadata for arbitrary PEP 302 loaders"""

    egg_name = None
    egg_info = None
    loader = None

    def __init__(self, module):
        self.loader = getattr(module, '__loader__', None)
        self.module_path = os.path.dirname(getattr(module, '__file__', ''))

    def get_resource_filename(self, manager, resource_name):
        return self._fn(self.module_path, resource_name)

    def get_resource_stream(self, manager, resource_name):
        return StringIO(self.get_resource_string(manager, resource_name))

    def get_resource_string(self, manager, resource_name):
        return self._get(self._fn(self.module_path, resource_name))

    def has_resource(self, resource_name):
        return self._has(self._fn(self.module_path, resource_name))

    def has_metadata(self, name):
        return self.egg_info and self._has(self._fn(self.egg_info,name))

    if sys.version_info <= (3,):
        def get_metadata(self, name):
            if not self.egg_info:
                return ""
            return self._get(self._fn(self.egg_info,name))
    else:
        def get_metadata(self, name):
            if not self.egg_info:
                return ""
            return self._get(self._fn(self.egg_info,name)).decode("utf-8")

    def get_metadata_lines(self, name):
        return yield_lines(self.get_metadata(name))

    def resource_isdir(self,resource_name):
        return self._isdir(self._fn(self.module_path, resource_name))

    def metadata_isdir(self,name):
        return self.egg_info and self._isdir(self._fn(self.egg_info,name))


    def resource_listdir(self,resource_name):
        return self._listdir(self._fn(self.module_path,resource_name))

    def metadata_listdir(self,name):
        if self.egg_info:
            return self._listdir(self._fn(self.egg_info,name))
        return []

    def run_script(self,script_name,namespace):
        script = 'scripts/'+script_name
        if not self.has_metadata(script):
            raise ResolutionError("No script named %r" % script_name)
        script_text = self.get_metadata(script).replace('\r\n','\n')
        script_text = script_text.replace('\r','\n')
        script_filename = self._fn(self.egg_info,script)
        namespace['__file__'] = script_filename
        if os.path.exists(script_filename):
            execfile(script_filename, namespace, namespace)
        else:
            from linecache import cache
            cache[script_filename] = (
                len(script_text), 0, script_text.split('\n'), script_filename
            )
            script_code = compile(script_text,script_filename,'exec')
            exec_(script_code, namespace, namespace)

    def _has(self, path):
        raise NotImplementedError(
            "Can't perform this operation for unregistered loader type"
        )

    def _isdir(self, path):
        raise NotImplementedError(
            "Can't perform this operation for unregistered loader type"
        )

    def _listdir(self, path):
        raise NotImplementedError(
            "Can't perform this operation for unregistered loader type"
        )

    def _fn(self, base, resource_name):
        if resource_name:
            return os.path.join(base, *resource_name.split('/'))
        return base

    def _get(self, path):
        if hasattr(self.loader, 'get_data'):
            return self.loader.get_data(path)
        raise NotImplementedError(
            "Can't perform this operation for loaders without 'get_data()'"
        )

register_loader_type(object, NullProvider)


class EggProvider(NullProvider):
    """Provider based on a virtual filesystem"""

    def __init__(self,module):
        NullProvider.__init__(self,module)
        self._setup_prefix()

    def _setup_prefix(self):
        # we assume here that our metadata may be nested inside a "basket"
        # of multiple eggs; that's why we use module_path instead of .archive
        path = self.module_path
        old = None
        while path!=old:
            if path.lower().endswith('.egg'):
                self.egg_name = os.path.basename(path)
                self.egg_info = os.path.join(path, 'EGG-INFO')
                self.egg_root = path
                break
            old = path
            path, base = os.path.split(path)






class DefaultProvider(EggProvider):
    """Provides access to package resources in the filesystem"""

    def _has(self, path):
        return os.path.exists(path)

    def _isdir(self,path):
        return os.path.isdir(path)

    def _listdir(self,path):
        return os.listdir(path)

    def get_resource_stream(self, manager, resource_name):
        return open(self._fn(self.module_path, resource_name), 'rb')

    def _get(self, path):
        stream = open(path, 'rb')
        try:
            return stream.read()
        finally:
            stream.close()

register_loader_type(type(None), DefaultProvider)

if importlib_bootstrap is not None:
    register_loader_type(importlib_bootstrap.SourceFileLoader, DefaultProvider)


class EmptyProvider(NullProvider):
    """Provider that returns nothing for all requests"""

    _isdir = _has = lambda self,path: False
    _get          = lambda self,path: ''
    _listdir      = lambda self,path: []
    module_path   = None

    def __init__(self):
        pass

empty_provider = EmptyProvider()


def build_zipmanifest(path):
    """
    This builds a similar dictionary to the zipimport directory
    caches.  However instead of tuples, ZipInfo objects are stored.

    The translation of the tuple is as follows:
      * [0] - zipinfo.filename on stock pythons this needs "/" --> os.sep
              on pypy it is the same (one reason why distribute did work
              in some cases on pypy and win32).
      * [1] - zipinfo.compress_type
      * [2] - zipinfo.compress_size
      * [3] - zipinfo.file_size
      * [4] - len(utf-8 encoding of filename) if zipinfo & 0x800
              len(ascii encoding of filename) otherwise
      * [5] - (zipinfo.date_time[0] - 1980) << 9 |
               zipinfo.date_time[1] << 5 | zipinfo.date_time[2]
      * [6] - (zipinfo.date_time[3] - 1980) << 11 |
               zipinfo.date_time[4] << 5 | (zipinfo.date_time[5] // 2)
      * [7] - zipinfo.CRC
    """
    zipinfo = dict()
    zfile = zipfile.ZipFile(path)
    #Got ZipFile has not __exit__ on python 3.1
    try:
        for zitem in zfile.namelist():
            zpath = zitem.replace('/', os.sep)
            zipinfo[zpath] = zfile.getinfo(zitem)
            assert zipinfo[zpath] is not None
    finally:
        zfile.close()
    return zipinfo


class ZipProvider(EggProvider):
    """Resource support for zips and eggs"""

    eagers = None

    def __init__(self, module):
        EggProvider.__init__(self,module)
        self.zipinfo = build_zipmanifest(self.loader.archive)
        self.zip_pre = self.loader.archive+os.sep

    def _zipinfo_name(self, fspath):
        # Convert a virtual filename (full path to file) into a zipfile subpath
        # usable with the zipimport directory cache for our target archive
        if fspath.startswith(self.zip_pre):
            return fspath[len(self.zip_pre):]
        raise AssertionError(
            "%s is not a subpath of %s" % (fspath,self.zip_pre)
        )

    def _parts(self,zip_path):
        # Convert a zipfile subpath into an egg-relative path part list
        fspath = self.zip_pre+zip_path  # pseudo-fs path
        if fspath.startswith(self.egg_root+os.sep):
            return fspath[len(self.egg_root)+1:].split(os.sep)
        raise AssertionError(
            "%s is not a subpath of %s" % (fspath,self.egg_root)
        )

    def get_resource_filename(self, manager, resource_name):
        if not self.egg_name:
            raise NotImplementedError(
                "resource_filename() only supported for .egg, not .zip"
            )
        # no need to lock for extraction, since we use temp names
        zip_path = self._resource_to_zip(resource_name)
        eagers = self._get_eager_resources()
        if '/'.join(self._parts(zip_path)) in eagers:
            for name in eagers:
                self._extract_resource(manager, self._eager_to_zip(name))
        return self._extract_resource(manager, zip_path)

    @staticmethod
    def _get_date_and_size(zip_stat):
        size = zip_stat.file_size
        date_time = zip_stat.date_time + (0, 0, -1)  # ymdhms+wday, yday, dst
        #1980 offset already done
        timestamp = time.mktime(date_time)
        return timestamp, size

    def _extract_resource(self, manager, zip_path):

        if zip_path in self._index():
            for name in self._index()[zip_path]:
                last = self._extract_resource(
                    manager, os.path.join(zip_path, name)
                )
            return os.path.dirname(last)  # return the extracted directory name

        timestamp, size = self._get_date_and_size(self.zipinfo[zip_path])

        if not WRITE_SUPPORT:
            raise IOError('"os.rename" and "os.unlink" are not supported '
                          'on this platform')
        try:

            real_path = manager.get_cache_path(
                self.egg_name, self._parts(zip_path)
            )

            if self._is_current(real_path, zip_path):
                return real_path

            outf, tmpnam = _mkstemp(".$extract", dir=os.path.dirname(real_path))
            os.write(outf, self.loader.get_data(zip_path))
            os.close(outf)
            utime(tmpnam, (timestamp,timestamp))
            manager.postprocess(tmpnam, real_path)

            try:
                rename(tmpnam, real_path)

            except os.error:
                if os.path.isfile(real_path):
                    if self._is_current(real_path, zip_path):
                        # the file became current since it was checked above,
                        #  so proceed.
                        return real_path
                    elif os.name=='nt':     # Windows, del old file and retry
                        unlink(real_path)
                        rename(tmpnam, real_path)
                        return real_path
                raise

        except os.error:
            manager.extraction_error()  # report a user-friendly error

        return real_path

    def _is_current(self, file_path, zip_path):
        """
        Return True if the file_path is current for this zip_path
        """
        timestamp, size = self._get_date_and_size(self.zipinfo[zip_path])
        if not os.path.isfile(file_path):
            return False
        stat = os.stat(file_path)
        if stat.st_size!=size or stat.st_mtime!=timestamp:
            return False
        # check that the contents match
        zip_contents = self.loader.get_data(zip_path)
        f = open(file_path, 'rb')
        file_contents = f.read()
        f.close()
        return zip_contents == file_contents

    def _get_eager_resources(self):
        if self.eagers is None:
            eagers = []
            for name in ('native_libs.txt', 'eager_resources.txt'):
                if self.has_metadata(name):
                    eagers.extend(self.get_metadata_lines(name))
            self.eagers = eagers
        return self.eagers

    def _index(self):
        try:
            return self._dirindex
        except AttributeError:
            ind = {}
            for path in self.zipinfo:
                parts = path.split(os.sep)
                while parts:
                    parent = os.sep.join(parts[:-1])
                    if parent in ind:
                        ind[parent].append(parts[-1])
                        break
                    else:
                        ind[parent] = [parts.pop()]
            self._dirindex = ind
            return ind

    def _has(self, fspath):
        zip_path = self._zipinfo_name(fspath)
        return zip_path in self.zipinfo or zip_path in self._index()

    def _isdir(self,fspath):
        return self._zipinfo_name(fspath) in self._index()

    def _listdir(self,fspath):
        return list(self._index().get(self._zipinfo_name(fspath), ()))

    def _eager_to_zip(self,resource_name):
        return self._zipinfo_name(self._fn(self.egg_root,resource_name))

    def _resource_to_zip(self,resource_name):
        return self._zipinfo_name(self._fn(self.module_path,resource_name))

register_loader_type(zipimport.zipimporter, ZipProvider)
























class FileMetadata(EmptyProvider):
    """Metadata handler for standalone PKG-INFO files

    Usage::

        metadata = FileMetadata("/path/to/PKG-INFO")

    This provider rejects all data and metadata requests except for PKG-INFO,
    which is treated as existing, and will be the contents of the file at
    the provided location.
    """

    def __init__(self,path):
        self.path = path

    def has_metadata(self,name):
        return name=='PKG-INFO'

    def get_metadata(self,name):
        if name=='PKG-INFO':
            f = open(self.path,'rU')
            metadata = f.read()
            f.close()
            return metadata
        raise KeyError("No metadata except PKG-INFO is available")

    def get_metadata_lines(self,name):
        return yield_lines(self.get_metadata(name))
















class PathMetadata(DefaultProvider):
    """Metadata provider for egg directories

    Usage::

        # Development eggs:

        egg_info = "/path/to/PackageName.egg-info"
        base_dir = os.path.dirname(egg_info)
        metadata = PathMetadata(base_dir, egg_info)
        dist_name = os.path.splitext(os.path.basename(egg_info))[0]
        dist = Distribution(basedir,project_name=dist_name,metadata=metadata)

        # Unpacked egg directories:

        egg_path = "/path/to/PackageName-ver-pyver-etc.egg"
        metadata = PathMetadata(egg_path, os.path.join(egg_path,'EGG-INFO'))
        dist = Distribution.from_filename(egg_path, metadata=metadata)
    """

    def __init__(self, path, egg_info):
        self.module_path = path
        self.egg_info = egg_info


class EggMetadata(ZipProvider):
    """Metadata provider for .egg files"""

    def __init__(self, importer):
        """Create a metadata provider from a zipimporter"""

        self.zipinfo = build_zipmanifest(importer.archive)
        self.zip_pre = importer.archive+os.sep
        self.loader = importer
        if importer.prefix:
            self.module_path = os.path.join(importer.archive, importer.prefix)
        else:
            self.module_path = importer.archive
        self._setup_prefix()


class ImpWrapper:
    """PEP 302 Importer that wraps Python's "normal" import algorithm"""

    def __init__(self, path=None):
        self.path = path

    def find_module(self, fullname, path=None):
        subname = fullname.split(".")[-1]
        if subname != fullname and self.path is None:
            return None
        if self.path is None:
            path = None
        else:
            path = [self.path]
        try:
            file, filename, etc = imp.find_module(subname, path)
        except ImportError:
            return None
        return ImpLoader(file, filename, etc)


class ImpLoader:
    """PEP 302 Loader that wraps Python's "normal" import algorithm"""

    def __init__(self, file, filename, etc):
        self.file = file
        self.filename = filename
        self.etc = etc

    def load_module(self, fullname):
        try:
            mod = imp.load_module(fullname, self.file, self.filename, self.etc)
        finally:
            if self.file: self.file.close()
        # Note: we don't set __loader__ because we want the module to look
        # normal; i.e. this is just a wrapper for standard import machinery
        return mod




def get_importer(path_item):
    """Retrieve a PEP 302 "importer" for the given path item

    If there is no importer, this returns a wrapper around the builtin import
    machinery.  The returned importer is only cached if it was created by a
    path hook.
    """
    try:
        importer = sys.path_importer_cache[path_item]
    except KeyError:
        for hook in sys.path_hooks:
            try:
                importer = hook(path_item)
            except ImportError:
                pass
            else:
                break
        else:
            importer = None

    sys.path_importer_cache.setdefault(path_item,importer)
    if importer is None:
        try:
            importer = ImpWrapper(path_item)
        except ImportError:
            pass
    return importer

try:
    from pkgutil import get_importer, ImpImporter
except ImportError:
    pass    # Python 2.3 or 2.4, use our own implementation
else:
    ImpWrapper = ImpImporter    # Python 2.5, use pkgutil's implementation
    del ImpLoader, ImpImporter






_declare_state('dict', _distribution_finders = {})

def register_finder(importer_type, distribution_finder):
    """Register `distribution_finder` to find distributions in sys.path items

    `importer_type` is the type or class of a PEP 302 "Importer" (sys.path item
    handler), and `distribution_finder` is a callable that, passed a path
    item and the importer instance, yields ``Distribution`` instances found on
    that path item.  See ``pkg_resources.find_on_path`` for an example."""
    _distribution_finders[importer_type] = distribution_finder


def find_distributions(path_item, only=False):
    """Yield distributions accessible via `path_item`"""
    importer = get_importer(path_item)
    finder = _find_adapter(_distribution_finders, importer)
    return finder(importer, path_item, only)

def find_in_zip(importer, path_item, only=False):
    metadata = EggMetadata(importer)
    if metadata.has_metadata('PKG-INFO'):
        yield Distribution.from_filename(path_item, metadata=metadata)
    if only:
        return  # don't yield nested distros
    for subitem in metadata.resource_listdir('/'):
        if subitem.endswith('.egg'):
            subpath = os.path.join(path_item, subitem)
            for dist in find_in_zip(zipimport.zipimporter(subpath), subpath):
                yield dist

register_finder(zipimport.zipimporter, find_in_zip)

def StringIO(*args, **kw):
    """Thunk to load the real StringIO on demand"""
    global StringIO
    try:
        from cStringIO import StringIO
    except ImportError:
        from io import StringIO
    return StringIO(*args,**kw)

def find_nothing(importer, path_item, only=False):
    return ()
register_finder(object,find_nothing)

def find_on_path(importer, path_item, only=False):
    """Yield distributions accessible on a sys.path directory"""
    path_item = _normalize_cached(path_item)

    if os.path.isdir(path_item) and os.access(path_item, os.R_OK):
        if path_item.lower().endswith('.egg'):
            # unpacked egg
            yield Distribution.from_filename(
                path_item, metadata=PathMetadata(
                    path_item, os.path.join(path_item,'EGG-INFO')
                )
            )
        else:
            # scan for .egg and .egg-info in directory
            for entry in os.listdir(path_item):
                lower = entry.lower()
                if lower.endswith('.egg-info') or lower.endswith('.dist-info'):
                    fullpath = os.path.join(path_item, entry)
                    if os.path.isdir(fullpath):
                        # egg-info directory, allow getting metadata
                        metadata = PathMetadata(path_item, fullpath)
                    else:
                        metadata = FileMetadata(fullpath)
                    yield Distribution.from_location(
                        path_item,entry,metadata,precedence=DEVELOP_DIST
                    )
                elif not only and lower.endswith('.egg'):
                    for dist in find_distributions(os.path.join(path_item, entry)):
                        yield dist
                elif not only and lower.endswith('.egg-link'):
                    entry_file = open(os.path.join(path_item, entry))
                    try:
                        entry_lines = entry_file.readlines()
                    finally:
                        entry_file.close()
                    for line in entry_lines:
                        if not line.strip(): continue
                        for item in find_distributions(os.path.join(path_item,line.rstrip())):
                            yield item
                        break
register_finder(ImpWrapper,find_on_path)

if importlib_bootstrap is not None:
    register_finder(importlib_bootstrap.FileFinder, find_on_path)

_declare_state('dict', _namespace_handlers={})
_declare_state('dict', _namespace_packages={})


def register_namespace_handler(importer_type, namespace_handler):
    """Register `namespace_handler` to declare namespace packages

    `importer_type` is the type or class of a PEP 302 "Importer" (sys.path item
    handler), and `namespace_handler` is a callable like this::

        def namespace_handler(importer,path_entry,moduleName,module):
            # return a path_entry to use for child packages

    Namespace handlers are only called if the importer object has already
    agreed that it can handle the relevant path item, and they should only
    return a subpath if the module __path__ does not already contain an
    equivalent subpath.  For an example namespace handler, see
    ``pkg_resources.file_ns_handler``.
    """
    _namespace_handlers[importer_type] = namespace_handler

def _handle_ns(packageName, path_item):
    """Ensure that named package includes a subpath of path_item (if needed)"""
    importer = get_importer(path_item)
    if importer is None:
        return None
    loader = importer.find_module(packageName)
    if loader is None:
        return None
    module = sys.modules.get(packageName)
    if module is None:
        module = sys.modules[packageName] = imp.new_module(packageName)
        module.__path__ = []; _set_parent_ns(packageName)
    elif not hasattr(module,'__path__'):
        raise TypeError("Not a package:", packageName)
    handler = _find_adapter(_namespace_handlers, importer)
    subpath = handler(importer,path_item,packageName,module)
    if subpath is not None:
        path = module.__path__; path.append(subpath)
        loader.load_module(packageName); module.__path__ = path
    return subpath

def declare_namespace(packageName):
    """Declare that package 'packageName' is a namespace package"""

    imp.acquire_lock()
    try:
        if packageName in _namespace_packages:
            return

        path, parent = sys.path, None
        if '.' in packageName:
            parent = '.'.join(packageName.split('.')[:-1])
            declare_namespace(parent)
            if parent not in _namespace_packages:
                __import__(parent)
            try:
                path = sys.modules[parent].__path__
            except AttributeError:
                raise TypeError("Not a package:", parent)

        # Track what packages are namespaces, so when new path items are added,
        # they can be updated
        _namespace_packages.setdefault(parent,[]).append(packageName)
        _namespace_packages.setdefault(packageName,[])

        for path_item in path:
            # Ensure all the parent's path items are reflected in the child,
            # if they apply
            _handle_ns(packageName, path_item)

    finally:
        imp.release_lock()

def fixup_namespace_packages(path_item, parent=None):
    """Ensure that previously-declared namespace packages include path_item"""
    imp.acquire_lock()
    try:
        for package in _namespace_packages.get(parent,()):
            subpath = _handle_ns(package, path_item)
            if subpath: fixup_namespace_packages(subpath,package)
    finally:
        imp.release_lock()

def file_ns_handler(importer, path_item, packageName, module):
    """Compute an ns-package subpath for a filesystem or zipfile importer"""

    subpath = os.path.join(path_item, packageName.split('.')[-1])
    normalized = _normalize_cached(subpath)
    for item in module.__path__:
        if _normalize_cached(item)==normalized:
            break
    else:
        # Only return the path if it's not already there
        return subpath

register_namespace_handler(ImpWrapper,file_ns_handler)
register_namespace_handler(zipimport.zipimporter,file_ns_handler)

if importlib_bootstrap is not None:
    register_namespace_handler(importlib_bootstrap.FileFinder, file_ns_handler)


def null_ns_handler(importer, path_item, packageName, module):
    return None

register_namespace_handler(object,null_ns_handler)


def normalize_path(filename):
    """Normalize a file/dir name for comparison purposes"""
    return os.path.normcase(os.path.realpath(filename))

def _normalize_cached(filename,_cache={}):
    try:
        return _cache[filename]
    except KeyError:
        _cache[filename] = result = normalize_path(filename)
        return result

def _set_parent_ns(packageName):
    parts = packageName.split('.')
    name = parts.pop()
    if parts:
        parent = '.'.join(parts)
        setattr(sys.modules[parent], name, sys.modules[packageName])


def yield_lines(strs):
    """Yield non-empty/non-comment lines of a ``basestring`` or sequence"""
    if isinstance(strs,basestring):
        for s in strs.splitlines():
            s = s.strip()
            if s and not s.startswith('#'):     # skip blank lines/comments
                yield s
    else:
        for ss in strs:
            for s in yield_lines(ss):
                yield s

LINE_END = re.compile(r"\s*(#.*)?$").match         # whitespace and comment
CONTINUE = re.compile(r"\s*\\\s*(#.*)?$").match    # line continuation
DISTRO   = re.compile(r"\s*((\w|[-.])+)").match    # Distribution or extra
VERSION  = re.compile(r"\s*(<=?|>=?|==|!=)\s*((\w|[-.])+)").match  # ver. info
COMMA    = re.compile(r"\s*,").match               # comma between items
OBRACKET = re.compile(r"\s*\[").match
CBRACKET = re.compile(r"\s*\]").match
MODULE   = re.compile(r"\w+(\.\w+)*$").match
EGG_NAME = re.compile(
    r"(?P<name>[^-]+)"
    r"( -(?P<ver>[^-]+) (-py(?P<pyver>[^-]+) (-(?P<plat>.+))? )? )?",
    re.VERBOSE | re.IGNORECASE
).match

component_re = re.compile(r'(\d+ | [a-z]+ | \.| -)', re.VERBOSE)
replace = {'pre':'c', 'preview':'c','-':'final-','rc':'c','dev':'@'}.get

def _parse_version_parts(s):
    for part in component_re.split(s):
        part = replace(part,part)
        if not part or part=='.':
            continue
        if part[:1] in '0123456789':
            yield part.zfill(8)    # pad for numeric comparison
        else:
            yield '*'+part

    yield '*final'  # ensure that alpha/beta/candidate are before final

def parse_version(s):
    """Convert a version string to a chronologically-sortable key

    This is a rough cross between distutils' StrictVersion and LooseVersion;
    if you give it versions that would work with StrictVersion, then it behaves
    the same; otherwise it acts like a slightly-smarter LooseVersion. It is
    *possible* to create pathological version coding schemes that will fool
    this parser, but they should be very rare in practice.

    The returned value will be a tuple of strings.  Numeric portions of the
    version are padded to 8 digits so they will compare numerically, but
    without relying on how numbers compare relative to strings.  Dots are
    dropped, but dashes are retained.  Trailing zeros between alpha segments
    or dashes are suppressed, so that e.g. "2.4.0" is considered the same as
    "2.4". Alphanumeric parts are lower-cased.

    The algorithm assumes that strings like "-" and any alpha string that
    alphabetically follows "final"  represents a "patch level".  So, "2.4-1"
    is assumed to be a branch or patch of "2.4", and therefore "2.4.1" is
    considered newer than "2.4-1", which in turn is newer than "2.4".

    Strings like "a", "b", "c", "alpha", "beta", "candidate" and so on (that
    come before "final" alphabetically) are assumed to be pre-release versions,
    so that the version "2.4" is considered newer than "2.4a1".

    Finally, to handle miscellaneous cases, the strings "pre", "preview", and
    "rc" are treated as if they were "c", i.e. as though they were release
    candidates, and therefore are not as new as a version string that does not
    contain them, and "dev" is replaced with an '@' so that it sorts lower than
    than any other pre-release tag.
    """
    parts = []
    for part in _parse_version_parts(s.lower()):
        if part.startswith('*'):
            if part<'*final':   # remove '-' before a prerelease tag
                while parts and parts[-1]=='*final-': parts.pop()
            # remove trailing zeros from each series of numeric parts
            while parts and parts[-1]=='00000000':
                parts.pop()
        parts.append(part)
    return tuple(parts)
class EntryPoint(object):
    """Object representing an advertised importable object"""

    def __init__(self, name, module_name, attrs=(), extras=(), dist=None):
        if not MODULE(module_name):
            raise ValueError("Invalid module name", module_name)
        self.name = name
        self.module_name = module_name
        self.attrs = tuple(attrs)
        self.extras = Requirement.parse(("x[%s]" % ','.join(extras))).extras
        self.dist = dist

    def __str__(self):
        s = "%s = %s" % (self.name, self.module_name)
        if self.attrs:
            s += ':' + '.'.join(self.attrs)
        if self.extras:
            s += ' [%s]' % ','.join(self.extras)
        return s

    def __repr__(self):
        return "EntryPoint.parse(%r)" % str(self)

    def load(self, require=True, env=None, installer=None):
        if require: self.require(env, installer)
        entry = __import__(self.module_name, globals(),globals(), ['__name__'])
        for attr in self.attrs:
            try:
                entry = getattr(entry,attr)
            except AttributeError:
                raise ImportError("%r has no %r attribute" % (entry,attr))
        return entry

    def require(self, env=None, installer=None):
        if self.extras and not self.dist:
            raise UnknownExtra("Can't require() without a distribution", self)
        list(map(working_set.add,
            working_set.resolve(self.dist.requires(self.extras),env,installer)))



    #@classmethod
    def parse(cls, src, dist=None):
        """Parse a single entry point from string `src`

        Entry point syntax follows the form::

            name = some.module:some.attr [extra1,extra2]

        The entry name and module name are required, but the ``:attrs`` and
        ``[extras]`` parts are optional
        """
        try:
            attrs = extras = ()
            name,value = src.split('=',1)
            if '[' in value:
                value,extras = value.split('[',1)
                req = Requirement.parse("x["+extras)
                if req.specs: raise ValueError
                extras = req.extras
            if ':' in value:
                value,attrs = value.split(':',1)
                if not MODULE(attrs.rstrip()):
                    raise ValueError
                attrs = attrs.rstrip().split('.')
        except ValueError:
            raise ValueError(
                "EntryPoint must be in 'name=module:attrs [extras]' format",
                src
            )
        else:
            return cls(name.strip(), value.strip(), attrs, extras, dist)

    parse = classmethod(parse)








    #@classmethod
    def parse_group(cls, group, lines, dist=None):
        """Parse an entry point group"""
        if not MODULE(group):
            raise ValueError("Invalid group name", group)
        this = {}
        for line in yield_lines(lines):
            ep = cls.parse(line, dist)
            if ep.name in this:
                raise ValueError("Duplicate entry point", group, ep.name)
            this[ep.name]=ep
        return this

    parse_group = classmethod(parse_group)

    #@classmethod
    def parse_map(cls, data, dist=None):
        """Parse a map of entry point groups"""
        if isinstance(data,dict):
            data = list(data.items())
        else:
            data = split_sections(data)
        maps = {}
        for group, lines in data:
            if group is None:
                if not lines:
                    continue
                raise ValueError("Entry points must be listed in groups")
            group = group.strip()
            if group in maps:
                raise ValueError("Duplicate group name", group)
            maps[group] = cls.parse_group(group, lines, dist)
        return maps

    parse_map = classmethod(parse_map)


def _remove_md5_fragment(location):
    if not location:
        return ''
    parsed = urlparse(location)
    if parsed[-1].startswith('md5='):
        return urlunparse(parsed[:-1] + ('',))
    return location


class Distribution(object):
    """Wrap an actual or potential sys.path entry w/metadata"""
    PKG_INFO = 'PKG-INFO'

    def __init__(self,
        location=None, metadata=None, project_name=None, version=None,
        py_version=PY_MAJOR, platform=None, precedence = EGG_DIST
    ):
        self.project_name = safe_name(project_name or 'Unknown')
        if version is not None:
            self._version = safe_version(version)
        self.py_version = py_version
        self.platform = platform
        self.location = location
        self.precedence = precedence
        self._provider = metadata or empty_provider

    #@classmethod
    def from_location(cls,location,basename,metadata=None,**kw):
        project_name, version, py_version, platform = [None]*4
        basename, ext = os.path.splitext(basename)
        if ext.lower() in _distributionImpl:
            # .dist-info gets much metadata differently
            match = EGG_NAME(basename)
            if match:
                project_name, version, py_version, platform = match.group(
                    'name','ver','pyver','plat'
                )
            cls = _distributionImpl[ext.lower()]
        return cls(
            location, metadata, project_name=project_name, version=version,
            py_version=py_version, platform=platform, **kw
        )
    from_location = classmethod(from_location)


    hashcmp = property(
        lambda self: (
            getattr(self,'parsed_version',()),
            self.precedence,
            self.key,
            _remove_md5_fragment(self.location),
            self.py_version,
            self.platform
        )
    )
    def __hash__(self): return hash(self.hashcmp)
    def __lt__(self, other):
        return self.hashcmp < other.hashcmp
    def __le__(self, other):
        return self.hashcmp <= other.hashcmp
    def __gt__(self, other):
        return self.hashcmp > other.hashcmp
    def __ge__(self, other):
        return self.hashcmp >= other.hashcmp
    def __eq__(self, other):
        if not isinstance(other, self.__class__):
            # It's not a Distribution, so they are not equal
            return False
        return self.hashcmp == other.hashcmp
    def __ne__(self, other):
        return not self == other

    # These properties have to be lazy so that we don't have to load any
    # metadata until/unless it's actually needed.  (i.e., some distributions
    # may not know their name or version without loading PKG-INFO)

    #@property
    def key(self):
        try:
            return self._key
        except AttributeError:
            self._key = key = self.project_name.lower()
            return key
    key = property(key)

    #@property
    def parsed_version(self):
        try:
            return self._parsed_version
        except AttributeError:
            self._parsed_version = pv = parse_version(self.version)
            return pv

    parsed_version = property(parsed_version)

    #@property
    def version(self):
        try:
            return self._version
        except AttributeError:
            for line in self._get_metadata(self.PKG_INFO):
                if line.lower().startswith('version:'):
                    self._version = safe_version(line.split(':',1)[1].strip())
                    return self._version
            else:
                raise ValueError(
                    "Missing 'Version:' header and/or %s file" % self.PKG_INFO, self
                )
    version = property(version)




    #@property
    def _dep_map(self):
        try:
            return self.__dep_map
        except AttributeError:
            dm = self.__dep_map = {None: []}
            for name in 'requires.txt', 'depends.txt':
                for extra,reqs in split_sections(self._get_metadata(name)):
                    if extra:
                        if ':' in extra:
                            extra, marker = extra.split(':',1)
                            if invalid_marker(marker):
                                reqs=[] # XXX warn
                            elif not evaluate_marker(marker):
                                reqs=[]
                        extra = safe_extra(extra) or None
                    dm.setdefault(extra,[]).extend(parse_requirements(reqs))
            return dm
    _dep_map = property(_dep_map)

    def requires(self,extras=()):
        """List of Requirements needed for this distro if `extras` are used"""
        dm = self._dep_map
        deps = []
        deps.extend(dm.get(None,()))
        for ext in extras:
            try:
                deps.extend(dm[safe_extra(ext)])
            except KeyError:
                raise UnknownExtra(
                    "%s has no such extra feature %r" % (self, ext)
                )
        return deps

    def _get_metadata(self,name):
        if self.has_metadata(name):
            for line in self.get_metadata_lines(name):
                yield line



    def activate(self,path=None):
        """Ensure distribution is importable on `path` (default=sys.path)"""
        if path is None: path = sys.path
        self.insert_on(path)
        if path is sys.path:
            fixup_namespace_packages(self.location)
            list(map(declare_namespace, self._get_metadata('namespace_packages.txt')))


    def egg_name(self):
        """Return what this distribution's standard .egg filename should be"""
        filename = "%s-%s-py%s" % (
            to_filename(self.project_name), to_filename(self.version),
            self.py_version or PY_MAJOR
        )

        if self.platform:
            filename += '-'+self.platform
        return filename

    def __repr__(self):
        if self.location:
            return "%s (%s)" % (self,self.location)
        else:
            return str(self)

    def __str__(self):
        try: version = getattr(self,'version',None)
        except ValueError: version = None
        version = version or "[unknown version]"
        return "%s %s" % (self.project_name,version)

    def __getattr__(self,attr):
        """Delegate all unrecognized public attributes to .metadata provider"""
        if attr.startswith('_'):
            raise AttributeError(attr)
        return getattr(self._provider, attr)




    #@classmethod
    def from_filename(cls,filename,metadata=None, **kw):
        return cls.from_location(
            _normalize_cached(filename), os.path.basename(filename), metadata,
            **kw
        )
    from_filename = classmethod(from_filename)

    def as_requirement(self):
        """Return a ``Requirement`` that matches this distribution exactly"""
        return Requirement.parse('%s==%s' % (self.project_name, self.version))

    def load_entry_point(self, group, name):
        """Return the `name` entry point of `group` or raise ImportError"""
        ep = self.get_entry_info(group,name)
        if ep is None:
            raise ImportError("Entry point %r not found" % ((group,name),))
        return ep.load()

    def get_entry_map(self, group=None):
        """Return the entry point map for `group`, or the full entry map"""
        try:
            ep_map = self._ep_map
        except AttributeError:
            ep_map = self._ep_map = EntryPoint.parse_map(
                self._get_metadata('entry_points.txt'), self
            )
        if group is not None:
            return ep_map.get(group,{})
        return ep_map

    def get_entry_info(self, group, name):
        """Return the EntryPoint object for `group`+`name`, or ``None``"""
        return self.get_entry_map(group).get(name)







    def insert_on(self, path, loc = None):
        """Insert self.location in path before its nearest parent directory"""

        loc = loc or self.location
        if not loc:
            return

        nloc = _normalize_cached(loc)
        bdir = os.path.dirname(nloc)
<<<<<<< HEAD
        npath= [(p and _normalize_cached(p) or p) for p in path]
=======
        npath = list(map(_normalize_cached, path))
>>>>>>> 3c86c861

        bp = None
        for p, item in enumerate(npath):
            if item==nloc:
                break
            elif item==bdir and self.precedence==EGG_DIST:
                # if it's an .egg, give it precedence over its directory
                if path is sys.path:
                    self.check_version_conflict()
                path.insert(p, loc)
                npath.insert(p, nloc)
                break
        else:
            if path is sys.path:
                self.check_version_conflict()
            path.append(loc)
            return

        # p is the spot where we found or inserted loc; now remove duplicates
        while 1:
            try:
                np = npath.index(nloc, p+1)
            except ValueError:
                break
            else:
                del npath[np], path[np]
                p = np  # ha!

        return


    def check_version_conflict(self):
        if self.key=='setuptools':
            return      # ignore the inevitable setuptools self-conflicts  :(

        nsp = dict.fromkeys(self._get_metadata('namespace_packages.txt'))
        loc = normalize_path(self.location)
        for modname in self._get_metadata('top_level.txt'):
            if (modname not in sys.modules or modname in nsp
                or modname in _namespace_packages
            ):
                continue
            if modname in ('pkg_resources', 'setuptools', 'site'):
                continue
            fn = getattr(sys.modules[modname], '__file__', None)
            if fn and (normalize_path(fn).startswith(loc) or
                       fn.startswith(self.location)):
                continue
            issue_warning(
                "Module %s was already imported from %s, but %s is being added"
                " to sys.path" % (modname, fn, self.location),
            )

    def has_version(self):
        try:
            self.version
        except ValueError:
            issue_warning("Unbuilt egg for "+repr(self))
            return False
        return True

    def clone(self,**kw):
        """Copy this distribution, substituting in any changed keyword args"""
        for attr in (
            'project_name', 'version', 'py_version', 'platform', 'location',
            'precedence'
        ):
            kw.setdefault(attr, getattr(self,attr,None))
        kw.setdefault('metadata', self._provider)
        return self.__class__(**kw)




    #@property
    def extras(self):
        return [dep for dep in self._dep_map if dep]
    extras = property(extras)


class DistInfoDistribution(Distribution):
    """Wrap an actual or potential sys.path entry w/metadata, .dist-info style"""
    PKG_INFO = 'METADATA'
    EQEQ = re.compile(r"([\(,])\s*(\d.*?)\s*([,\)])")

    @property
    def _parsed_pkg_info(self):
        """Parse and cache metadata"""
        try:
            return self._pkg_info
        except AttributeError:
            from email.parser import Parser
            self._pkg_info = Parser().parsestr(self.get_metadata(self.PKG_INFO))
            return self._pkg_info

    @property
    def _dep_map(self):
        try:
            return self.__dep_map
        except AttributeError:
            self.__dep_map = self._compute_dependencies()
            return self.__dep_map

    def _preparse_requirement(self, requires_dist):
        """Convert 'Foobar (1); baz' to ('Foobar ==1', 'baz')
        Split environment marker, add == prefix to version specifiers as
        necessary, and remove parenthesis.
        """
        parts = requires_dist.split(';', 1) + ['']
        distvers = parts[0].strip()
        mark = parts[1].strip()
        distvers = re.sub(self.EQEQ, r"\1==\2\3", distvers)
        distvers = distvers.replace('(', '').replace(')', '')
        return (distvers, mark)

    def _compute_dependencies(self):
        """Recompute this distribution's dependencies."""
        from _markerlib import compile as compile_marker
        dm = self.__dep_map = {None: []}

        reqs = []
        # Including any condition expressions
        for req in self._parsed_pkg_info.get_all('Requires-Dist') or []:
            distvers, mark = self._preparse_requirement(req)
            parsed = next(parse_requirements(distvers))
            parsed.marker_fn = compile_marker(mark)
            reqs.append(parsed)

        def reqs_for_extra(extra):
            for req in reqs:
                if req.marker_fn(override={'extra':extra}):
                    yield req

        common = frozenset(reqs_for_extra(None))
        dm[None].extend(common)

        for extra in self._parsed_pkg_info.get_all('Provides-Extra') or []:
            extra = safe_extra(extra.strip())
            dm[extra] = list(frozenset(reqs_for_extra(extra)) - common)

        return dm


_distributionImpl = {'.egg': Distribution,
                     '.egg-info': Distribution,
                     '.dist-info': DistInfoDistribution }


def issue_warning(*args,**kw):
    level = 1
    g = globals()
    try:
        # find the first stack frame that is *not* code in
        # the pkg_resources module, to use for the warning
        while sys._getframe(level).f_globals is g:
            level += 1
    except ValueError:
        pass
    from warnings import warn
    warn(stacklevel = level+1, *args, **kw)























def parse_requirements(strs):
    """Yield ``Requirement`` objects for each specification in `strs`

    `strs` must be an instance of ``basestring``, or a (possibly-nested)
    iterable thereof.
    """
    # create a steppable iterator, so we can handle \-continuations
    lines = iter(yield_lines(strs))

    def scan_list(ITEM,TERMINATOR,line,p,groups,item_name):

        items = []

        while not TERMINATOR(line,p):
            if CONTINUE(line,p):
                try:
                    line = next(lines); p = 0
                except StopIteration:
                    raise ValueError(
                        "\\ must not appear on the last nonblank line"
                    )

            match = ITEM(line,p)
            if not match:
                raise ValueError("Expected "+item_name+" in",line,"at",line[p:])

            items.append(match.group(*groups))
            p = match.end()

            match = COMMA(line,p)
            if match:
                p = match.end() # skip the comma
            elif not TERMINATOR(line,p):
                raise ValueError(
                    "Expected ',' or end-of-list in",line,"at",line[p:]
                )

        match = TERMINATOR(line,p)
        if match: p = match.end()   # skip the terminator, if any
        return line, p, items

    for line in lines:
        match = DISTRO(line)
        if not match:
            raise ValueError("Missing distribution spec", line)
        project_name = match.group(1)
        p = match.end()
        extras = []

        match = OBRACKET(line,p)
        if match:
            p = match.end()
            line, p, extras = scan_list(
                DISTRO, CBRACKET, line, p, (1,), "'extra' name"
            )

        line, p, specs = scan_list(VERSION,LINE_END,line,p,(1,2),"version spec")
        specs = [(op,safe_version(val)) for op,val in specs]
        yield Requirement(project_name, specs, extras)


def _sort_dists(dists):
    tmp = [(dist.hashcmp,dist) for dist in dists]
    tmp.sort()
    dists[::-1] = [d for hc,d in tmp]

















class Requirement:
    def __init__(self, project_name, specs, extras):
        """DO NOT CALL THIS UNDOCUMENTED METHOD; use Requirement.parse()!"""
        self.unsafe_name, project_name = project_name, safe_name(project_name)
        self.project_name, self.key = project_name, project_name.lower()
        index = [(parse_version(v),state_machine[op],op,v) for op,v in specs]
        index.sort()
        self.specs = [(op,ver) for parsed,trans,op,ver in index]
        self.index, self.extras = index, tuple(map(safe_extra,extras))
        self.hashCmp = (
            self.key, tuple([(op,parsed) for parsed,trans,op,ver in index]),
            frozenset(self.extras)
        )
        self.__hash = hash(self.hashCmp)

    def __str__(self):
        specs = ','.join([''.join(s) for s in self.specs])
        extras = ','.join(self.extras)
        if extras: extras = '[%s]' % extras
        return '%s%s%s' % (self.project_name, extras, specs)

    def __eq__(self,other):
        return isinstance(other,Requirement) and self.hashCmp==other.hashCmp

    def __contains__(self,item):
        if isinstance(item,Distribution):
            if item.key != self.key: return False
            if self.index: item = item.parsed_version  # only get if we need it
        elif isinstance(item,basestring):
            item = parse_version(item)
        last = None
        compare = lambda a, b: (a > b) - (a < b) # -1, 0, 1
        for parsed,trans,op,ver in self.index:
            action = trans[compare(item,parsed)] # Indexing: 0, 1, -1
            if action=='F':     return False
            elif action=='T':   return True
            elif action=='+':   last = True
            elif action=='-' or last is None:   last = False
        if last is None: last = True    # no rules encountered
        return last


    def __hash__(self):
        return self.__hash

    def __repr__(self): return "Requirement.parse(%r)" % str(self)

    #@staticmethod
    def parse(s):
        reqs = list(parse_requirements(s))
        if reqs:
            if len(reqs)==1:
                return reqs[0]
            raise ValueError("Expected only one requirement", s)
        raise ValueError("No requirements found", s)

    parse = staticmethod(parse)

state_machine = {
    #       =><
    '<' :  '--T',
    '<=':  'T-T',
    '>' :  'F+F',
    '>=':  'T+F',
    '==':  'T..',
    '!=':  'F++',
}


def _get_mro(cls):
    """Get an mro for a type or classic class"""
    if not isinstance(cls,type):
        class cls(cls,object): pass
        return cls.__mro__[1:]
    return cls.__mro__

def _find_adapter(registry, ob):
    """Return an adapter factory for `ob` from `registry`"""
    for t in _get_mro(getattr(ob, '__class__', type(ob))):
        if t in registry:
            return registry[t]


def ensure_directory(path):
    """Ensure that the parent directory of `path` exists"""
    dirname = os.path.dirname(path)
    if not os.path.isdir(dirname):
        os.makedirs(dirname)

def split_sections(s):
    """Split a string or iterable thereof into (section,content) pairs

    Each ``section`` is a stripped version of the section header ("[section]")
    and each ``content`` is a list of stripped lines excluding blank lines and
    comment-only lines.  If there are any such lines before the first section
    header, they're returned in a first ``section`` of ``None``.
    """
    section = None
    content = []
    for line in yield_lines(s):
        if line.startswith("["):
            if line.endswith("]"):
                if section or content:
                    yield section, content
                section = line[1:-1].strip()
                content = []
            else:
                raise ValueError("Invalid section heading", line)
        else:
            content.append(line)

    # wrap up last segment
    yield section, content

def _mkstemp(*args,**kw):
    from tempfile import mkstemp
    old_open = os.open
    try:
        os.open = os_open   # temporarily bypass sandboxing
        return mkstemp(*args,**kw)
    finally:
        os.open = old_open  # and then put it back


# Set up global resource manager (deliberately not state-saved)
_manager = ResourceManager()
def _initialize(g):
    for name in dir(_manager):
        if not name.startswith('_'):
            g[name] = getattr(_manager, name)
_initialize(globals())

# Prepare the master working set and make the ``require()`` API available
_declare_state('object', working_set = WorkingSet())
try:
    # Does the main program list any requirements?
    from __main__ import __requires__
except ImportError:
    pass # No: just use the default working set based on sys.path
else:
    # Yes: ensure the requirements are met, by prefixing sys.path if necessary
    try:
        working_set.require(__requires__)
    except VersionConflict:     # try it without defaults already on sys.path
        working_set = WorkingSet([])    # by starting with an empty path
        for dist in working_set.resolve(
            parse_requirements(__requires__), Environment()
        ):
            working_set.add(dist)
        for entry in sys.path:  # add any missing entries from sys.path
            if entry not in working_set.entries:
                working_set.add_entry(entry)
        sys.path[:] = working_set.entries   # then copy back to sys.path

require = working_set.require
iter_entry_points = working_set.iter_entry_points
add_activation_listener = working_set.subscribe
run_script = working_set.run_script
run_main = run_script   # backward compatibility
# Activate all distributions already on sys.path, and ensure that
# all distributions added to the working set in the future (e.g. by
# calling ``require()``) will get activated as well.
add_activation_listener(lambda dist: dist.activate())
working_set.entries=[]; list(map(working_set.add_entry,sys.path)) # match order

<|MERGE_RESOLUTION|>--- conflicted
+++ resolved
@@ -47,6 +47,8 @@
         if locs is None:
             locs = globs
         exec_(compile(open(fn).read(), fn, 'exec'), globs, locs)
+    import functools
+    reduce = functools.reduce
 
 # capture these to bypass sandboxing
 from os import utime
@@ -2576,11 +2578,7 @@
 
         nloc = _normalize_cached(loc)
         bdir = os.path.dirname(nloc)
-<<<<<<< HEAD
         npath= [(p and _normalize_cached(p) or p) for p in path]
-=======
-        npath = list(map(_normalize_cached, path))
->>>>>>> 3c86c861
 
         bp = None
         for p, item in enumerate(npath):
