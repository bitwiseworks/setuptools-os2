--- conflicted
+++ resolved
@@ -181,14 +181,9 @@
     tests_require=[
         'setuptools[ssl]',
         'pytest-flake8',
-<<<<<<< HEAD
-        'pytest>=2.8',
+        'pytest>=3.0.2',
         'backports.unittest_mock',
     ],
-=======
-        'pytest>=3.0.2',
-    ] + (['mock'] if sys.version_info[:2] < (3, 3) else []),
->>>>>>> 35ea365b
     setup_requires=[
     ] + pytest_runner + wheel,
 )
