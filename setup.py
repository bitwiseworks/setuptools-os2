#!/usr/bin/env python
"""
Distutils setup file, used to install or test 'setuptools'
"""

import io
import os
import sys
import textwrap

import setuptools


here = os.path.dirname(__file__)


def require_metadata():
    "Prevent improper installs without necessary metadata. See #659"
    if not os.path.exists('setuptools.egg-info'):
        msg = "Cannot build setuptools without metadata. Run bootstrap.py"
        raise RuntimeError(msg)


def read_commands():
    command_ns = {}
    cmd_module_path = 'setuptools/command/__init__.py'
    init_path = os.path.join(here, cmd_module_path)
    with open(init_path) as init_file:
        exec(init_file.read(), command_ns)
    return command_ns['__all__']


def _gen_console_scripts():
    yield "easy_install = setuptools.command.easy_install:main"

    # Gentoo distributions manage the python-version-specific scripts
    # themselves, so those platforms define an environment variable to
    # suppress the creation of the version-specific scripts.
    var_names = (
        'SETUPTOOLS_DISABLE_VERSIONED_EASY_INSTALL_SCRIPT',
        'DISTRIBUTE_DISABLE_VERSIONED_EASY_INSTALL_SCRIPT',
    )
    if any(os.environ.get(var) not in (None, "", "0") for var in var_names):
        return
    yield ("easy_install-{shortver} = setuptools.command.easy_install:main"
        .format(shortver=sys.version[:3]))


readme_path = os.path.join(here, 'README.rst')
with io.open(readme_path, encoding='utf-8') as readme_file:
    long_description = readme_file.read()

package_data = dict(
    setuptools=['script (dev).tmpl', 'script.tmpl', 'site-patch.py'],
)

force_windows_specific_files = (
    os.environ.get("SETUPTOOLS_INSTALL_WINDOWS_SPECIFIC_FILES")
    not in (None, "", "0")
)

include_windows_files = (
    sys.platform == 'win32' or
    os.name == 'java' and os._name == 'nt' or
    force_windows_specific_files
)

if include_windows_files:
    package_data.setdefault('setuptools', []).extend(['*.exe'])
    package_data.setdefault('setuptools.command', []).extend(['*.xml'])

needs_pytest = set(['ptr', 'pytest', 'test']).intersection(sys.argv)
pytest_runner = ['pytest-runner'] if needs_pytest else []
needs_wheel = set(['release', 'bdist_wheel']).intersection(sys.argv)
wheel = ['wheel'] if needs_wheel else []


def pypi_link(pkg_filename):
    """
    Given the filename, including md5 fragment, construct the
    dependency link for PyPI.
    """
    root = 'https://pypi.python.org/packages/source'
    name, sep, rest = pkg_filename.partition('-')
    parts = root, name[0], name, pkg_filename
    return '/'.join(parts)


setup_params = dict(
    name="setuptools",
<<<<<<< HEAD
    use_scm_version=True,
=======
    version="27.3.1",
>>>>>>> 35ea365b
    description="Easily download, build, install, upgrade, and uninstall "
        "Python packages",
    author="Python Packaging Authority",
    author_email="distutils-sig@python.org",
    long_description=long_description,
    keywords="CPAN PyPI distutils eggs package management",
    url="https://github.com/pypa/setuptools",
    src_root=None,
    packages=setuptools.find_packages(exclude=['*.tests']),
    package_data=package_data,

    py_modules=['easy_install'],

    zip_safe=True,

    entry_points={
        "distutils.commands": [
            "%(cmd)s = setuptools.command.%(cmd)s:%(cmd)s" % locals()
            for cmd in read_commands()
        ],
        "distutils.setup_keywords": [
            "eager_resources        = setuptools.dist:assert_string_list",
            "namespace_packages     = setuptools.dist:check_nsp",
            "extras_require         = setuptools.dist:check_extras",
            "install_requires       = setuptools.dist:check_requirements",
            "tests_require          = setuptools.dist:check_requirements",
            "setup_requires         = setuptools.dist:check_requirements",
            "python_requires        = setuptools.dist:check_specifier",
            "entry_points           = setuptools.dist:check_entry_points",
            "test_suite             = setuptools.dist:check_test_suite",
            "zip_safe               = setuptools.dist:assert_bool",
            "package_data           = setuptools.dist:check_package_data",
            "exclude_package_data   = setuptools.dist:check_package_data",
            "include_package_data   = setuptools.dist:assert_bool",
            "packages               = setuptools.dist:check_packages",
            "dependency_links       = setuptools.dist:assert_string_list",
            "test_loader            = setuptools.dist:check_importable",
            "test_runner            = setuptools.dist:check_importable",
            "use_2to3               = setuptools.dist:assert_bool",
            "convert_2to3_doctests  = setuptools.dist:assert_string_list",
            "use_2to3_fixers        = setuptools.dist:assert_string_list",
            "use_2to3_exclude_fixers = setuptools.dist:assert_string_list",
        ],
        "egg_info.writers": [
            "PKG-INFO = setuptools.command.egg_info:write_pkg_info",
            "requires.txt = setuptools.command.egg_info:write_requirements",
            "entry_points.txt = setuptools.command.egg_info:write_entries",
            "eager_resources.txt = setuptools.command.egg_info:overwrite_arg",
            "namespace_packages.txt = setuptools.command.egg_info:overwrite_arg",
            "top_level.txt = setuptools.command.egg_info:write_toplevel_names",
            "depends.txt = setuptools.command.egg_info:warn_depends_obsolete",
            "dependency_links.txt = setuptools.command.egg_info:overwrite_arg",
        ],
        "console_scripts": list(_gen_console_scripts()),

        "setuptools.installation":
            ['eggsecutable = setuptools.command.easy_install:bootstrap'],
    },


    classifiers=textwrap.dedent("""
        Development Status :: 5 - Production/Stable
        Intended Audience :: Developers
        License :: OSI Approved :: MIT License
        Operating System :: OS Independent
        Programming Language :: Python :: 2.6
        Programming Language :: Python :: 2.7
        Programming Language :: Python :: 3
        Programming Language :: Python :: 3.3
        Programming Language :: Python :: 3.4
        Programming Language :: Python :: 3.5
        Topic :: Software Development :: Libraries :: Python Modules
        Topic :: System :: Archiving :: Packaging
        Topic :: System :: Systems Administration
        Topic :: Utilities
        """).strip().splitlines(),
    extras_require={
        "ssl:sys_platform=='win32'": "wincertstore==0.2",
        "certs": "certifi==2016.8.31",
    },
    dependency_links=[
        pypi_link(
            'certifi-2016.8.31.tar.gz#md5=2f22d484a36d38d98be74f9eeb2846ec',
        ),
        pypi_link(
            'wincertstore-0.2.zip#md5=ae728f2f007185648d0c7a8679b361e2',
        ),
    ],
    scripts=[],
    tests_require=[
        'setuptools[ssl]',
        'pytest-flake8',
        'pytest>=3.0.2',
    ] + (['mock'] if sys.version_info[:2] < (3, 3) else []),
    setup_requires=[
        'setuptools_scm>=1.9',
    ] + pytest_runner + wheel,
)

if __name__ == '__main__':
    # allow setup.py to run from another directory
    here and os.chdir(here)
    require_metadata()
    dist = setuptools.setup(**setup_params)<|MERGE_RESOLUTION|>--- conflicted
+++ resolved
@@ -88,11 +88,7 @@
 
 setup_params = dict(
     name="setuptools",
-<<<<<<< HEAD
     use_scm_version=True,
-=======
-    version="27.3.1",
->>>>>>> 35ea365b
     description="Easily download, build, install, upgrade, and uninstall "
         "Python packages",
     author="Python Packaging Authority",
